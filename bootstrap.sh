#!/bin/bash
set -e

readonly PHASAR_DIR="$( cd "$( dirname "${BASH_SOURCE[0]}" )" >/dev/null 2>&1 && pwd )"
readonly PHASAR_INSTALL_DIR="/usr/local/phasar"
readonly LLVM_INSTALL_DIR="/usr/local/llvm-10"

NUM_THREADS=$(nproc)
LLVM_RELEASE=llvmorg-10.0.0
DO_UNIT_TEST=false


# Parsing command-line-parameters
# See "https://stackoverflow.com/questions/192249/how-do-i-parse-command-line-arguments-in-bash" as a reference

POSITIONAL=()
while [[ $# -gt 0 ]]
do
key="$1"

case $key in
    -j|--jobs)
    NUM_THREADS="$2"
    shift # past argument
    shift # past value
    ;;
    -u|--unittest)
    DO_UNIT_TEST=true
    shift # past argument
    ;;
    -DBOOST_DIR)
    DESIRED_BOOST_DIR="$2"
    shift # past argument
    shift # past value
    ;;
    -DBOOST_DIR=*)
    DESIRED_BOOST_DIR="${key#*=}"
    shift # past argument=value
    ;;
    -DBOOST_VERSION)
    DESIRED_BOOST_VERSION="$2"
    shift # past argument
    shift # past value
    ;;
    -DBOOST_VERSION=*)
    DESIRED_BOOST_VERSION="${key#*=}"
    shift # past argument=value
    ;;
    *)    # unknown option
    POSITIONAL+=("$1") # save it in an array for later
    shift # past argument
    ;;
esac
done
set -- "${POSITIONAL[@]}" # restore positional parameters
# End - Parsing command-line-parameters


echo "installing phasar dependencies..."
if [ -x "$(command -v pacman)" ]; then
    yes | sudo pacman -Syu --needed which zlib sqlite3 ncurses make python3 doxygen libxml2 swig gcc cmake z3 libedit graphviz python-sphinx openmp curl python-pip
    ./utils/installBuildEAR.sh
else
    ./utils/InstallAptDependencies.sh
fi
sudo pip3 install Pygments pyyaml

if [ ! -z ${DESIRED_BOOST_DIR} ]; then
    BOOST_PARAMS="-DBOOST_ROOT=${DESIRED_BOOST_DIR}" 
else
# New way of installing boost:
# Check whether we have the required boost packages installed
    BOOST_VERSION=$(echo -e '#include <boost/version.hpp>\nBOOST_LIB_VERSION' | gcc -s -x c++ -E - 2>/dev/null| grep "^[^#;]" | tr -d '\"')

	if [ -z $BOOST_VERSION ] ;then
        if [ -x "$(command -v pacman)" ]; then
            yes | sudo pacman -Syu --needed boost-libs boost
        else
            if [ -z $DESIRED_BOOST_VERSION ] ;then
                sudo apt install libboost-all-dev -y
            else
                # DESIRED_BOOST_VERSION in form d.d, i.e. 1.65 (this is the latest version I found in the apt repo)
                sudo apt install "libboost${DESIRED_BOOST_VERSION}-all-dev" -y
            fi
            #verify installation
            BOOST_VERSION=$(echo -e '#include <boost/version.hpp>\nBOOST_LIB_VERSION' | gcc -s -x c++ -E - 2>/dev/null| grep "^[^#;]" | tr -d '\"') 
            if [ -z $BOOST_VERSION ] ;then
                echo "Failed installing boost $DESIRED_BOOST_VERSION"
                exit 1
            else
                echo "Successfully installed boost v${BOOST_VERSION//_/.}"
            fi
        fi
	else
        echo "Already installed boost version ${BOOST_VERSION//_/.}"
        if [ -x "$(command -v apt)" ]; then
            DESIRED_BOOST_VERSION=${BOOST_VERSION//_/.}
            # install missing packages if necessary
            boostlibnames=("libboost-system" "libboost-filesystem" 
                    "libboost-graph" "libboost-program-options"
                    "libboost-log" "libboost-thread")
            additional_boost_libs=()
            for boost_lib in ${boostlibnames[@]}; do
                dpkg -s "$boost_lib${DESIRED_BOOST_VERSION}" >/dev/null 2>&1 || additional_boost_libs+=("$boost_lib${DESIRED_BOOST_VERSION}")
                dpkg -s "${boost_lib}-dev" >/dev/null 2>&1 || additional_boost_libs+=("${boost_lib}-dev")
            done
            if [ ${#additional_boost_libs[@]} -gt 0 ] ;then
                echo "Installing additional ${#additional_boost_libs[@]} boost packages: ${additional_boost_libs[@]}"
                sudo apt install ${additional_boost_libs[@]} -y
            fi 
        fi
	fi
fi

# installing LLVM
tmp_dir=`mktemp -d "llvm-10_build.XXXXXXXX" --tmpdir`
./utils/install-llvm.sh ${NUM_THREADS} ${tmp_dir} ${LLVM_INSTALL_DIR} ${LLVM_RELEASE}
rm -rf ${tmp_dir}
sudo pip3 install wllvm
echo "dependencies successfully installed"


echo "Building PhASAR..."
${DO_UNIT_TESTS} && echo "with unit tests."
git submodule init
git submodule update

export CC=${LLVM_INSTALL_DIR}/bin/clang
export CXX=${LLVM_INSTALL_DIR}/bin/clang++

mkdir -p ${PHASAR_DIR}/build
cd ${PHASAR_DIR}/build
cmake -G Ninja -DCMAKE_BUILD_TYPE=Release ${BOOST_PARAMS} -DPHASAR_BUILD_UNITTESTS=${DO_UNIT_TEST} ${PHASAR_DIR}
<<<<<<< HEAD
cmake --build . -- -j${NUM_THREADS}
=======
cmake --build . -j${NUM_THREADS}
>>>>>>> d1cbb780

if ${DO_UNIT_TEST}; then
   echo "Running PhASAR unit tests..."
   pushd unittests
   for x in `find . -type f -executable -print`; do 
       pushd ${x%/*} && ./${x##*/} && popd || { echo "Test ${x} failed, aborting."; exit 1; };
       done
   popd
fi

echo "phasar successfully built"
echo "install phasar..."
sudo cmake -DCMAKE_INSTALL_PREFIX=${PHASAR_INSTALL_DIR} -P cmake_install.cmake
sudo ldconfig
cd ..
echo "phasar successfully installed to ${PHASAR_INSTALL_DIR}"


echo "Set environment variables"
./utils/setEnvironmentVariables.sh ${LLVM_INSTALL_DIR} ${PHASAR_INSTALL_DIR}<|MERGE_RESOLUTION|>--- conflicted
+++ resolved
@@ -131,11 +131,7 @@
 mkdir -p ${PHASAR_DIR}/build
 cd ${PHASAR_DIR}/build
 cmake -G Ninja -DCMAKE_BUILD_TYPE=Release ${BOOST_PARAMS} -DPHASAR_BUILD_UNITTESTS=${DO_UNIT_TEST} ${PHASAR_DIR}
-<<<<<<< HEAD
-cmake --build . -- -j${NUM_THREADS}
-=======
-cmake --build . -j${NUM_THREADS}
->>>>>>> d1cbb780
+cmake --build .
 
 if ${DO_UNIT_TEST}; then
    echo "Running PhASAR unit tests..."
