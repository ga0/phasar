--- conflicted
+++ resolved
@@ -139,40 +139,14 @@
     // clang-format off
 		Generic.add_options()
 			("help,h", "Print help message")
-<<<<<<< HEAD
 		  ("config", bpo::value<string>(&ConfigFile)->notifier(validateParamConfig), "Path to the configuration file, options can be specified as 'parameter = option'");
-=======
-            ("graph_id, gid", bpo::value<string>(), "Graph Id used by the visulization framework")
-			("function,f", bpo::value<string>(), "Function under analysis (a mangled function name)")
-			("module,m", bpo::value<string>()->notifier(validateParamModule), "Path to the module under analysis")
-			("project,p", bpo::value<string>()->notifier(validateParamProject), "Path to the project under analysis")
-			("data_flow_analysis,D", bpo::value<vector<string>>()->multitoken()->zero_tokens()->composing()->notifier(validateParamDataFlowAnalysis), "Analysis")
-			("pointer_analysis,P", bpo::value<string>()->notifier(validateParamPointerAnalysis), "Points-to analysis (CFLSteens, CFLAnders)")
-      ("callgraph_analysis,C", bpo::value<string>()->notifier(validateParamCallGraphAnalysis), "Call-graph analysis (CHA, RTA, DTA, VTA, OTF)")
-      ("entry_points", bpo::value<vector<string>>()->multitoken()->zero_tokens()->composing(), "Entry point(s)")
-			("classhierachy_analysis,H", bpo::value<bool>(), "Class-hierarchy analysis")
-			("vtable_analysis,V", bpo::value<bool>(), "Virtual function table analysis")
-			("statistical_analysis,S", bpo::value<bool>(), "Statistics")
-			("export,E", bpo::value<string>()->notifier(validateParamExport), "Export mode (TODO: yet to implement!)")
-			("wpa,W", bpo::value<bool>()->default_value(1), "WPA mode (1 or 0)")
-			("mem2reg,M", bpo::value<bool>()->default_value(1), "Promote memory to register pass (1 or 0)")
-			("printedgerec,R", bpo::value<bool>()->default_value(0), "Print exploded-super-graph edge recorder (1 or 0)")
-			("analysis_plugin", bpo::value<string>()->notifier(validateParamAnalysisPlugin), "Analysis plugin (absolute path to the shared object file)")
-			("analysis_interface", bpo::value<string>()->notifier(validateParamAnalysisInterface), "Interface to be used for the plugin (TODO: yet to implement!)")
-			("config", bpo::value<string>()->notifier(validateParamConfig), "Path to the configuration file, options can be specified as 'parameter = option'")
-      ("output,O", bpo::value<string>()->notifier(validateParamOutput)->default_value("results.json"), "Filename for the results");
->>>>>>> d8fb3057
     // clang-format on
     // Declare a group of options that will be allowed both on command line and
     // in config file
     bpo::options_description Config("Configuration file options");
     // clang-format off
-<<<<<<< HEAD
-		Config.add_options()
-=======
-		FileOptions.add_options()
-            ("graph_id, gid", bpo::value<string>(), "Graph Id used by the visulization framework")
->>>>>>> d8fb3057
+    Config.add_options()
+      ("graph_id, gid", bpo::value<string>()->default_value("123456"), "Graph Id used by the visulization framework")
 			("function,f", bpo::value<string>(), "Function under analysis (a mangled function name)")
 			("module,m", bpo::value<vector<string>>()->multitoken()->zero_tokens()->composing()->notifier(validateParamModule), "Path to the module(s) under analysis")
 			("project,p", bpo::value<string>()->notifier(validateParamProject), "Path to the project under analysis")
@@ -220,6 +194,9 @@
     if (VariablesMap.count("config")) {
       cout << "Configuration fille: " << VariablesMap["config"].as<string>()
            << '\n';
+    }
+    if (VariablesMap.count("graph_id")) {
+      cout << "Graph ID: " << VariablesMap["graph_id"].as<string>() << '\n';
     }
     if (VariablesMap.count("function")) {
       cout << "Function: " << VariablesMap["function"].as<string>() << '\n';
