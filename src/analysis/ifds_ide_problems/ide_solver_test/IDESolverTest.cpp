/*
 * IDESolverTest.cpp
 *
 *  Created on: 31.05.2017
 *      Author: philipp
 */

#include "IDESolverTest.hh"

IDESolverTest::IDESolverTest(LLVMBasedICFG &icfg)
    : DefaultIDETabulationProblem(icfg) {
  DefaultIDETabulationProblem::zerovalue = createZeroValue();
}

// start formulating our analysis by specifying the parts required for IFDS

shared_ptr<FlowFunction<const llvm::Value *>>
IDESolverTest::getNormalFlowFunction(const llvm::Instruction *curr,
                                     const llvm::Instruction *succ) {
  cout << "IDESolverTest::getNormalFlowFunction()\n";
  return Identity<const llvm::Value *>::v();
}

shared_ptr<FlowFunction<const llvm::Value *>>
IDESolverTest::getCallFlowFuntion(const llvm::Instruction *callStmt,
                                  const llvm::Function *destMthd) {
  cout << "IDESolverTest::getCallFlowFuntion()\n";
  return Identity<const llvm::Value *>::v();
}

shared_ptr<FlowFunction<const llvm::Value *>> IDESolverTest::getRetFlowFunction(
    const llvm::Instruction *callSite, const llvm::Function *calleeMthd,
    const llvm::Instruction *exitStmt, const llvm::Instruction *retSite) {
  cout << "IDESolverTest::getRetFlowFunction()\n";
  return Identity<const llvm::Value *>::v();
}

shared_ptr<FlowFunction<const llvm::Value *>>
IDESolverTest::getCallToRetFlowFunction(const llvm::Instruction *callSite,
                                        const llvm::Instruction *retSite) {
  cout << "IDESolverTest::getCallToRetFlowFunction()\n";
  return Identity<const llvm::Value *>::v();
}

shared_ptr<FlowFunction<const llvm::Value *>>
IDESolverTest::getSummaryFlowFunction(const llvm::Instruction *callStmt,
                                      const llvm::Function *destMthd,
                                      vector<const llvm::Value *> inputs,
                                      vector<bool> context) {
  return nullptr;
}

map<const llvm::Instruction *, set<const llvm::Value *>>
IDESolverTest::initialSeeds() {
  cout << "IDESolverTest::initialSeeds()\n";
<<<<<<< HEAD
  map<const llvm::Instruction *, set<const llvm::Value *>> SeedMap;
  for (auto &EntryPoint : EntryPoints) {
    SeedMap.insert(std::make_pair(&icfg.getMethod(EntryPoint)->front().front(),
                                  set<const llvm::Value *>({zeroValue()})));
  }
  return SeedMap;
=======
  // just start in main()
  const llvm::Function *mainfunction = icfg.getMethod("main");
  const llvm::Instruction *firstinst = &mainfunction->front().front();
  set<const llvm::Value *> iset{zeroValue()};
  map<const llvm::Instruction *, set<const llvm::Value *>> imap{
      {firstinst, iset}};
  return imap;
>>>>>>> 57e0ca9c
}

const llvm::Value *IDESolverTest::createZeroValue() {
  cout << "IDESolverTest::createZeroValue()\n";
  // create a special value to represent the zero value!
  static ZeroValue *zero = new ZeroValue;
  return zero;
}

// in addition provide specifications for the IDE parts

shared_ptr<EdgeFunction<const llvm::Value *>>
IDESolverTest::getNormalEdgeFunction(const llvm::Instruction *curr,
                                     const llvm::Value *currNode,
                                     const llvm::Instruction *succ,
                                     const llvm::Value *succNode) {
  cout << "IDESolverTest::getNormalEdgeFunction()\n";
  return EdgeIdentity<const llvm::Value *>::v();
}

shared_ptr<EdgeFunction<const llvm::Value *>>
IDESolverTest::getCallEdgeFunction(const llvm::Instruction *callStmt,
                                   const llvm::Value *srcNode,
                                   const llvm::Function *destiantionMethod,
                                   const llvm::Value *destNode) {
  cout << "IDESolverTest::getCallEdgeFunction()\n";
  return EdgeIdentity<const llvm::Value *>::v();
}

shared_ptr<EdgeFunction<const llvm::Value *>>
IDESolverTest::getReturnEdgeFunction(const llvm::Instruction *callSite,
                                     const llvm::Function *calleeMethod,
                                     const llvm::Instruction *exitStmt,
                                     const llvm::Value *exitNode,
                                     const llvm::Instruction *reSite,
                                     const llvm::Value *retNode) {
  cout << "IDESolverTest::getReturnEdgeFunction()\n";
  return EdgeIdentity<const llvm::Value *>::v();
}

shared_ptr<EdgeFunction<const llvm::Value *>>
IDESolverTest::getCallToReturnEdgeFunction(const llvm::Instruction *callSite,
                                           const llvm::Value *callNode,
                                           const llvm::Instruction *retSite,
                                           const llvm::Value *retSiteNode) {
  cout << "IDESolverTest::getCallToReturnEdgeFunction()\n";
  return EdgeIdentity<const llvm::Value *>::v();
}

shared_ptr<EdgeFunction<const llvm::Value *>>
IDESolverTest::getSummaryEdgeFunction(const llvm::Instruction *callStmt,
                                      const llvm::Function *destMthd,
                                      vector<const llvm::Value *> inputs,
                                      vector<bool> context) {
  cout << "IDESolverTest::getSummaryEdgeFunction()\n";
  return EdgeIdentity<const llvm::Value *>::v();
}

const llvm::Value *IDESolverTest::topElement() {
  cout << "IDESolverTest::topElement()\n";
  return nullptr;
}

const llvm::Value *IDESolverTest::bottomElement() {
  cout << "IDESolverTest::bottomElement()\n";
  return nullptr;
}

const llvm::Value *IDESolverTest::join(const llvm::Value *lhs,
                                       const llvm::Value *rhs) {
  cout << "IDESolverTest::join()\n";
  return nullptr;
}

shared_ptr<EdgeFunction<const llvm::Value *>> IDESolverTest::allTopFunction() {
  cout << "IDESolverTest::allTopFunction()\n";
  return make_shared<IDESolverTestAllTop>();
}

const llvm::Value *
IDESolverTest::IDESolverTestAllTop::computeTarget(const llvm::Value *source) {
  cout << "IDESolverTest::IDESolverTestAllTop::computeTarget()\n";
  return nullptr;
}

shared_ptr<EdgeFunction<const llvm::Value *>>
IDESolverTest::IDESolverTestAllTop::composeWith(
    shared_ptr<EdgeFunction<const llvm::Value *>> secondFunction) {
  cout << "IDESolverTest::IDESolverTestAllTop::composeWith()\n";
  return EdgeIdentity<const llvm::Value *>::v();
}

shared_ptr<EdgeFunction<const llvm::Value *>>
IDESolverTest::IDESolverTestAllTop::joinWith(
    shared_ptr<EdgeFunction<const llvm::Value *>> otherFunction) {
  cout << "IDESolverTest::IDESolverTestAllTop::joinWith()\n";
  return EdgeIdentity<const llvm::Value *>::v();
}

bool IDESolverTest::IDESolverTestAllTop::equalTo(
    shared_ptr<EdgeFunction<const llvm::Value *>> other) {
  cout << "IDESolverTest::IDESolverTestAllTop::equalTo()\n";
  return false;
}

string IDESolverTest::D_to_string(const llvm::Value *d) { return ""; }

string IDESolverTest::V_to_string(const llvm::Value *v) { return ""; }<|MERGE_RESOLUTION|>--- conflicted
+++ resolved
@@ -53,22 +53,12 @@
 map<const llvm::Instruction *, set<const llvm::Value *>>
 IDESolverTest::initialSeeds() {
   cout << "IDESolverTest::initialSeeds()\n";
-<<<<<<< HEAD
   map<const llvm::Instruction *, set<const llvm::Value *>> SeedMap;
   for (auto &EntryPoint : EntryPoints) {
     SeedMap.insert(std::make_pair(&icfg.getMethod(EntryPoint)->front().front(),
                                   set<const llvm::Value *>({zeroValue()})));
   }
   return SeedMap;
-=======
-  // just start in main()
-  const llvm::Function *mainfunction = icfg.getMethod("main");
-  const llvm::Instruction *firstinst = &mainfunction->front().front();
-  set<const llvm::Value *> iset{zeroValue()};
-  map<const llvm::Instruction *, set<const llvm::Value *>> imap{
-      {firstinst, iset}};
-  return imap;
->>>>>>> 57e0ca9c
 }
 
 const llvm::Value *IDESolverTest::createZeroValue() {
