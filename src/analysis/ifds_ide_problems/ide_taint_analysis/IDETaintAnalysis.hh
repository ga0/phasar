/*
 * ide_taint_analysis.hh
 *
 *  Created on: 10.01.2017
 *      Author: pdschbrt
 */

#ifndef ANALYSIS_IFDS_IDE_PROBLEMS_IDE_TAINT_ANALYSIS_IDETAINTANALYSIS_HH_
#define ANALYSIS_IFDS_IDE_PROBLEMS_IDE_TAINT_ANALYSIS_IDETAINTANALYSIS_HH_

#include "../../../lib/LLVMShorthands.hh"
#include "../../icfg/LLVMBasedICFG.hh"
#include "../../ifds_ide/DefaultIDETabulationProblem.hh"
#include "../../ifds_ide/DefaultSeeds.hh"
#include "../../ifds_ide/FlowFunction.hh"
#include "../../ifds_ide/ZeroValue.hh"
#include "../../ifds_ide/edge_func/EdgeIdentity.hh"
#include "../../ifds_ide/flow_func/Identity.hh"
#include <llvm/IR/Function.h>
#include <llvm/IR/Instruction.h>
#include <llvm/IR/Instructions.h>
#include <llvm/IR/LLVMContext.h>
#include <llvm/IR/Type.h>
#include <llvm/IR/Value.h>
#include <map>
#include <memory>
#include <set>
#include <string>
#include <utility>
#include <vector>
using namespace std;

class IDETaintAnalysis
    : public DefaultIDETabulationProblem<
          const llvm::Instruction *, const llvm::Value *,
          const llvm::Function *, const llvm::Value *, LLVMBasedICFG &> {
public:
  set<string> source_functions = {"fread", "read"};
  // keep in mind that 'char** argv' of main is a source for tainted values as
  // well
  set<string> sink_functions = {"fwrite", "write", "printf"};
  bool set_contains_str(set<string> s, string str);

<<<<<<< HEAD
  IDETaintAnalysis(LLVMBasedICFG &icfg, vector<string> EntryPoints = {"main"});
=======
  IDETaintAnalysis(LLVMBasedICFG &icfg);
>>>>>>> 57e0ca9c

  virtual ~IDETaintAnalysis() = default;

  // start formulating our analysis by specifying the parts required for IFDS

  shared_ptr<FlowFunction<const llvm::Value *>>
  getNormalFlowFunction(const llvm::Instruction *curr,
                        const llvm::Instruction *succ) override;

  shared_ptr<FlowFunction<const llvm::Value *>>
  getCallFlowFuntion(const llvm::Instruction *callStmt,
                     const llvm::Function *destMthd) override;

  shared_ptr<FlowFunction<const llvm::Value *>>
  getRetFlowFunction(const llvm::Instruction *callSite,
                     const llvm::Function *calleeMthd,
                     const llvm::Instruction *exitStmt,
                     const llvm::Instruction *retSite) override;

  shared_ptr<FlowFunction<const llvm::Value *>>
  getCallToRetFlowFunction(const llvm::Instruction *callSite,
                           const llvm::Instruction *retSite) override;

  shared_ptr<FlowFunction<const llvm::Value *>> getSummaryFlowFunction(
      const llvm::Instruction *callStmt, const llvm::Function *destMthd,
      vector<const llvm::Value *> inputs, vector<bool> context) override;

  map<const llvm::Instruction *, set<const llvm::Value *>>
  initialSeeds() override;

  const llvm::Value *createZeroValue() override;

  // in addition provide specifications for the IDE parts

  shared_ptr<EdgeFunction<const llvm::Value *>> getNormalEdgeFunction(
      const llvm::Instruction *curr, const llvm::Value *currNode,
      const llvm::Instruction *succ, const llvm::Value *succNode) override;

  shared_ptr<EdgeFunction<const llvm::Value *>>
  getCallEdgeFunction(const llvm::Instruction *callStmt,
                      const llvm::Value *srcNode,
                      const llvm::Function *destiantionMethod,
                      const llvm::Value *destNode) override;

  shared_ptr<EdgeFunction<const llvm::Value *>> getReturnEdgeFunction(
      const llvm::Instruction *callSite, const llvm::Function *calleeMethod,
      const llvm::Instruction *exitStmt, const llvm::Value *exitNode,
      const llvm::Instruction *reSite, const llvm::Value *retNode) override;

  shared_ptr<EdgeFunction<const llvm::Value *>>
  getCallToReturnEdgeFunction(const llvm::Instruction *callSite,
                              const llvm::Value *callNode,
                              const llvm::Instruction *retSite,
                              const llvm::Value *retSiteNode) override;

  shared_ptr<EdgeFunction<const llvm::Value *>> getSummaryEdgeFunction(
      const llvm::Instruction *callStmt, const llvm::Function *destMthd,
      vector<const llvm::Value *> inputs, vector<bool> context) override;

  const llvm::Value *topElement() override;

  const llvm::Value *bottomElement() override;

  const llvm::Value *join(const llvm::Value *lhs,
                          const llvm::Value *rhs) override;

  shared_ptr<EdgeFunction<const llvm::Value *>> allTopFunction() override;

  class IDETainAnalysisAllTop
      : public EdgeFunction<const llvm::Value *>,
        public enable_shared_from_this<IDETainAnalysisAllTop> {

    const llvm::Value *computeTarget(const llvm::Value *source) override;

    shared_ptr<EdgeFunction<const llvm::Value *>> composeWith(
        shared_ptr<EdgeFunction<const llvm::Value *>> secondFunction) override;

    shared_ptr<EdgeFunction<const llvm::Value *>> joinWith(
        shared_ptr<EdgeFunction<const llvm::Value *>> otherFunction) override;

    bool equalTo(shared_ptr<EdgeFunction<const llvm::Value *>> other) override;
  };

  string D_to_string(const llvm::Value *d) override;

  string V_to_string(const llvm::Value *v) override;
};

#endif /* ANALYSIS_IFDS_IDE_PROBLEMS_IDE_TAINT_ANALYSIS_IDETAINTANALYSIS_HH_   \
          */<|MERGE_RESOLUTION|>--- conflicted
+++ resolved
@@ -41,11 +41,7 @@
   set<string> sink_functions = {"fwrite", "write", "printf"};
   bool set_contains_str(set<string> s, string str);
 
-<<<<<<< HEAD
   IDETaintAnalysis(LLVMBasedICFG &icfg, vector<string> EntryPoints = {"main"});
-=======
-  IDETaintAnalysis(LLVMBasedICFG &icfg);
->>>>>>> 57e0ca9c
 
   virtual ~IDETaintAnalysis() = default;
 
