#include "AnalysisController.hh"

ostream& operator<<(ostream& os, const AnalysisType& k) {
	switch (k) {
	case AnalysisType::IFDS_UninitializedVariables:
		os << "AnalysisType::IFDS_UninitializedVariables";
		break;
	case AnalysisType::IFDS_TaintAnalysis:
		os << "AnalysisType::IFDS_TaintAnalysis";
		break;
	case AnalysisType::IDE_TaintAnalysis:
		os << "AnalysisType::IDE_TaintAnalysis";
		break;
	case AnalysisType::IFDS_TypeAnalysis:
		os << "AnalysisType::IFDS_TypeAnalysis";
		break;
	case AnalysisType::IFDS_SolverTest:
		os << "AnalysisType::IFDS_SolverTest";
		break;
	case AnalysisType::IDE_SolverTest:
		os << "AnalysisType::IDE_SolverTest";
		break;
	case AnalysisType::MONO_Intra_SolverTest:
		os << "AnalysisType::MONO_Intra_SolverTest";
		break;
	case AnalysisType::MONO_Inter_SolverTest:
		os << "AnalysisType::MONO_Inter_SoverTest";
		break;
	case AnalysisType::None:
		os << "AnalysisType::None";
		break;
	default:
		os << "AnalysisType::error";
		break;
	}
  return os;
}

  AnalysisController::AnalysisController(ProjectIRCompiledDB& IRDB,
                     vector<AnalysisType> Analyses, bool WPA_MODE, bool Mem2Reg_MODE,
					 bool PrintEdgeRecorder) {
    cout << "constructed AnalysisController ...\n";
    cout << "found the following IR files for this project:" << endl;
    for (auto file : IRDB.source_files) {
      cout << "\t" << file << endl;
    }
    cout << "WPA_MODE: " << WPA_MODE << "\n";
    if (WPA_MODE) {
    	 // here we link every llvm module into a single module containing the entire IR
    	cout << "link all llvm modules into a single module for WPA ...\n";
    	IRDB.linkForWPA();
    }
    /*
     * Important
     * ---------
     * Note that if WPA_MODE was chosen by the user, the IRDB only contains one
     * single llvm::Module containing the whole program. For that reason all
     * subsequent loops are no real loops.
     */

    // here we perform a pre-analysis and run some very important passes over
    // all of the IR modules in order to perform various data flow analysis
    cout << "start pre-analyzing modules ...\n";
    for (auto& module_entry : IRDB.modules) {
      cout << "pre-analyzing module: " << module_entry.first << "\n";
      llvm::Module& M = *(module_entry.second.get());
      llvm::LLVMContext& C = *(IRDB.contexts[module_entry.first].get());
      // TODO Have a look at this stuff from the future at some point in time
      /// PassManagerBuilder - This class is used to set up a standard optimization
      /// sequence for languages like C and C++, allowing some APIs to customize the
      /// pass sequence in various ways. A simple example of using it would be:
      ///
      ///  PassManagerBuilder Builder;
      ///  Builder.OptLevel = 2;
      ///  Builder.populateFunctionPassManager(FPM);
      ///  Builder.populateModulePassManager(MPM);
      ///
      /// In addition to setting up the basic passes, PassManagerBuilder allows
      /// frontends to vend a plugin API, where plugins are allowed to add extensions
      /// to the default pass manager.  They do this by specifying where in the pass
      /// pipeline they want to be added, along with a callback function that adds
      /// the pass(es).  For example, a plugin that wanted to add a loop optimization
      /// could do something like this:
      ///
      /// static void addMyLoopPass(const PMBuilder &Builder, PassManagerBase &PM) {
      ///   if (Builder.getOptLevel() > 2 && Builder.getOptSizeLevel() == 0)
      ///     PM.add(createMyAwesomePass());
      /// }
      ///   ...
      ///   Builder.addExtension(PassManagerBuilder::EP_LoopOptimizerEnd,
      ///                        addMyLoopPass);
      ///   ...
      // But for now, stick to what is well debugged
      llvm::legacy::PassManager PM;
      GeneralStatisticsPass* GSP = new GeneralStatisticsPass();
      ValueAnnotationPass* VAP = new ValueAnnotationPass(C);
      llvm::CFLSteensAAWrapperPass* SteensP = new llvm::CFLSteensAAWrapperPass();
      llvm::AAResultsWrapperPass* AARWP = new llvm::AAResultsWrapperPass();
      if (Mem2Reg_MODE) {
      	llvm::FunctionPass* Mem2Reg = llvm::createPromoteMemoryToRegisterPass();
      	PM.add(Mem2Reg);
      }
      PM.add(GSP);
      PM.add(VAP);
      PM.add(SteensP);
      PM.add(AARWP);
      PM.run(M);
      // just to be sure that none of the passes has messed up the module!
      bool broken_debug_info = false;
      if (llvm::verifyModule(M, &llvm::errs(), &broken_debug_info)) {
        cout << "AnalysisController: module is broken!" << endl;
      }
      if (broken_debug_info) {
        cout << "AnalysisController: debug info is broken" << endl;
      }
      // obtain the very important alias analysis results
      // and construct the intra-procedural points-to graphs
      for (auto& function : M) {
      	IRDB.ptgs.insert(make_pair(function.getName().str(), unique_ptr<PointsToGraph>(new PointsToGraph(AARWP->getAAResults(), &function))));
			}
    }
    cout << "pre-analysis completed ...\n";
    IRDB.print();

    DBConn& db = DBConn::getInstance();
<<<<<<< HEAD
    db.synchronize(&IRDB);
		db << IRDB;
=======
		db.synchronize(&IRDB);
		auto M = IRDB.getModuleDefiningFunction("main");
		for (auto& F : *M) {
			if (!F.isDeclaration()) {
				cout << F.getName().str() << "\n";
				db << *IRDB.getPointsToGraph(F.getName().str());
			}
		}

    // db << IRDB;
>>>>>>> cb2d0471

    // reconstruct the inter-modular class hierarchy and virtual function tables
    cout << "reconstruction the class hierarchy ...\n";
    LLVMStructTypeHierarchy CH(IRDB);
    cout << "reconstruction completed ...\n";
    CH.print();
    CH.printAsDot();

    // db << CH;
    // db >> CH;

    IFDSSpecialSummaries<const llvm::Value*>& specialSummaries =
    		IFDSSpecialSummaries<const llvm::Value*>::getInstance();
    cout << specialSummaries << endl;

			// check and test the summary generation:
//      			cout << "GENERATE SUMMARY" << endl;
//      			LLVMIFDSSummaryGenerator<LLVMBasedICFG&, IFDSUnitializedVariables>
//      								Generator(M.getFunction("_Z6squarei"), icfg);
//      			auto summary = Generator.generateSummaryFlowFunction();


    /*
     * Perform whole program analysis (WPA) analysis
     * -----------
     */
    if (WPA_MODE) {
   	  // There is only one module left, because we have linked earlier
	  	llvm::Module& M = *IRDB.getWPAModule();
      LLVMBasedICFG ICFG(CH, IRDB);
      ICFG.print();
      ICFG.printAsDot("interproc_cfg.dot");
	  // CFG is only needed for intra-procedural monotone framework
      LLVMBasedCFG CFG;
      /*
       * Perform all the analysis that the user has chosen.
       */
      for (AnalysisType analysis : Analyses) {
      	switch (analysis) {
      		case AnalysisType::IFDS_TaintAnalysis:
       		{ // caution: observer '{' and '}' we work in another scope
       			cout << "IFDS_TaintAnalysis\n";
       			IFDSTaintAnalysis taintanalysisproblem(ICFG);
       			LLVMIFDSSolver<const llvm::Value*, LLVMBasedICFG&> llvmtaintsolver(taintanalysisproblem, true);
       			llvmtaintsolver.solve();
       			break;
       		}
       		case AnalysisType::IDE_TaintAnalysis:
       		{ // caution: observer '{' and '}' we work in another scope
       			cout << "IDE_TaintAnalysis\n";
       			IDETaintAnalysis taintanalysisproblem(ICFG);
       			LLVMIDESolver<const llvm::Value*, const llvm::Value*, LLVMBasedICFG&> llvmtaintsolver(taintanalysisproblem, true);
       			llvmtaintsolver.solve();
       			break;
       		}
       		case AnalysisType::IFDS_TypeAnalysis:
       		{ // caution: observer '{' and '}' we work in another scope
       			cout << "IFDS_TypeAnalysis\n";
       			IFDSTypeAnalysis typeanalysisproblem(ICFG);
       			LLVMIFDSSolver<const llvm::Value*, LLVMBasedICFG&> llvmtypesolver(typeanalysisproblem, true);
       			llvmtypesolver.solve();
       			break;
       		}
       		case AnalysisType::IFDS_UninitializedVariables:
       		{ // caution: observer '{' and '}' we work in another scope
       			cout << "IFDS_UninitalizedVariables\n";
       			IFDSUnitializedVariables uninitializedvarproblem(ICFG);
       			LLVMIFDSSolver<const llvm::Value*, LLVMBasedICFG&> llvmunivsolver(uninitializedvarproblem, true);
						llvmunivsolver.solve();
						llvmunivsolver.exportJSONDataModel();
						// if (PrintEdgeRecorder) {
						// 	llvmunivsolver.dumpAllIntraPathEdges();
						// 	llvmunivsolver.dumpAllInterPathEdges();
						// }
       			break;
       		}
       		case AnalysisType::IFDS_SolverTest:
       		{
       			cout << "IFDS_SovlerTest\n";
       			IFDSSolverTest ifdstest(ICFG);
       			LLVMIFDSSolver<const llvm::Value*, LLVMBasedICFG&> llvmifdstestsolver(ifdstest, true);
       			llvmifdstestsolver.solve();
       			break;
       		}
       		case AnalysisType::IDE_SolverTest:
       		{
       			cout << "IDE_SolverTest\n";
       			IDESolverTest idetest(ICFG);
       			LLVMIDESolver<const llvm::Value*, const llvm::Value*, LLVMBasedICFG&> llvmidetestsolver(idetest, true);
       			llvmidetestsolver.solve();
       			break;
       		}
       		case AnalysisType::MONO_Intra_SolverTest:
       		{
       			cout << "MONO_Intra_SolverTest\n";
           	IntraMonotoneSolverTest intra(CFG, IRDB.getFunction("main"));
           	LLVMIntraMonotoneSolver<const llvm::Value*, LLVMBasedCFG&> solver(intra, true);
           	solver.solve();
       			break;
       		}
					case AnalysisType::MONO_Inter_SolverTest:
					{
						cout << "MONO_Inter_SolverTest\n";
						InterMonotoneSolverTest inter(ICFG);
						LLVMInterMonotoneSolver<const llvm::Value*, LLVMBasedICFG&> solver(inter, true);
						solver.solve();
						break;
					}
       		case AnalysisType::None:
					{
       			cout << "None\n";
						break;
					}
       		default:
       			cout << "Chosen AnalysisType is not valid\n" << endl;
       			break;
       		}
       }
    }
    /*
     * Perform module-wise (MW) analysis
     */
    else {
    	map<const llvm::Module*, LLVMBasedICFG> MWICFGs;
    	/*
       * We build all the call- and points-to graphs which can be used for
       * all of the analysis of course.
       */
      // for (auto M : IRDB.getAllModules()) {
      // 	LLVMBasedICFG ICFG(CH, IRDB, *M);
      //  	// // store them away for later use
      //  	// MWICFGs.insert(make_pair(M, ICFG));
      // }

       /*
        * Perform all the analysis that the user has chosen.
        */
       for (AnalysisType analysis : Analyses) {
       	switch (analysis) {
       		case AnalysisType::IFDS_TaintAnalysis:
       		{ // caution: observer '{' and '}' we work in another scope
       			cout << "IFDS_TaintAnalysis\n";
//       	    // Here we create our module-wise result storage that is needed
//       	    // when performing a module-wise analysis.
//       	    ModuleWiseResults<const llvm::Value*> MWR;
//       	   	// prepare the ICFG the data-flow analyses are build on
//       	    cout << "starting the chosen data-flow analyses ...\n";
//       	    for (auto& module_entry : IRDB.modules) {
//       	    	// create the analyses problems queried by the user and start analyzing
//       	    	llvm::Module& M = *(module_entry.second);
//       	    	llvm::LLVMContext& C = *IRDB.getLLVMContext(M.getModuleIdentifier());
//       	    	LLVMBasedICFG icfg(M, CH, IRDB);
//       	    	cout << "call graph:\n";
//       	    	icfg.print();
//       	    	icfg.printAsDot("call_graph.dot");
//
//       	      // Store the information for the analyzed module away and combine them later
//       	      if (!WPA_MODE) {
//       	      	MWR.addModuleAnalysisInfo(M.getModuleIdentifier());
//       	      }
//       	    }
//       			IFDSTaintAnalysis taintanalysisproblem(icfg);
//       			LLVMIFDSSolver<const llvm::Value*, LLVMBasedICFG&> llvmtaintsolver(taintanalysisproblem, true);
//       			llvmtaintsolver.solve();
       			break;
       		}
       		case AnalysisType::IDE_TaintAnalysis:
       		{ // caution: observer '{' and '}' we work in another scope
       			cout << "IDE_TaintAnalysis\n";
//       	    // Here we create our module-wise result storage that is needed
//       	    // when performing a module-wise analysis.
//       	    ModuleWiseResults<const llvm::Value*> MWR;
//       	   	// prepare the ICFG the data-flow analyses are build on
//       	    cout << "starting the chosen data-flow analyses ...\n";
//       	    for (auto& module_entry : IRDB.modules) {
//       	    	// create the analyses problems queried by the user and start analyzing
//       	    	llvm::Module& M = *(module_entry.second);
//       	    	llvm::LLVMContext& C = *IRDB.getLLVMContext(M.getModuleIdentifier());
//       	    	LLVMBasedICFG icfg(M, CH, IRDB);
//       	    	cout << "call graph:\n";
//       	    	icfg.print();
//       	    	icfg.printAsDot("call_graph.dot");
//
//       	      // Store the information for the analyzed module away and combine them later
//       	      if (!WPA_MODE) {
//       	      	MWR.addModuleAnalysisInfo(M.getModuleIdentifier());
//       	      }
//       	    }
//       			//IDETaintAnalysis taintanalysisproblem(icfg);
//       			//LLVMIDESolver<const llvm::Value*, const llvm::Value*, LLVMBasedICFG&> llvmtaintsolver(taintanalysisproblem, true);
//       			//llvmtaintsolver.solve();
       			break;
       		}
       		case AnalysisType::IFDS_TypeAnalysis:
       		{ // caution: observer '{' and '}' we work in another scope
       			cout << "IFDS_TypeAnalysis\n";
//       	    // Here we create our module-wise result storage that is needed
//       	    // when performing a module-wise analysis.
//       	    ModuleWiseResults<const llvm::Value*> MWR;
//       	   	// prepare the ICFG the data-flow analyses are build on
//       	    cout << "starting the chosen data-flow analyses ...\n";
//       	    for (auto& module_entry : IRDB.modules) {
//       	    	// create the analyses problems queried by the user and start analyzing
//       	    	llvm::Module& M = *(module_entry.second);
//       	    	llvm::LLVMContext& C = *IRDB.getLLVMContext(M.getModuleIdentifier());
//       	    	LLVMBasedICFG icfg(M, CH, IRDB);
//       	    	cout << "call graph:\n";
//       	    	icfg.print();
//       	    	icfg.printAsDot("call_graph.dot");
//
//       	      // Store the information for the analyzed module away and combine them later
//       	      if (!WPA_MODE) {
//       	      	MWR.addModuleAnalysisInfo(M.getModuleIdentifier());
//       	      }
//       	    }
//       			IFDSTypeAnalysis typeanalysisproblem(icfg);
//       			LLVMIFDSSolver<const llvm::Value*, LLVMBasedICFG&> llvmtypesolver(typeanalysisproblem, true);
//       			llvmtypesolver.solve();
       			break;
       		}
       		case AnalysisType::IFDS_UninitializedVariables:
       		{ // caution: observer '{' and '}' we work in another scope
       			cout << "IFDS_UninitalizedVariables\n";
//       	    // Here we create our module-wise result storage that is needed
//       	    // when performing a module-wise analysis.
//       	    ModuleWiseResults<const llvm::Value*> MWR;
//       	   	// prepare the ICFG the data-flow analyses are build on
//       	    cout << "starting the chosen data-flow analyses ...\n";
//       	    for (auto& module_entry : IRDB.modules) {
//       	    	// create the analyses problems queried by the user and start analyzing
//       	    	llvm::Module& M = *(module_entry.second);
//       	    	llvm::LLVMContext& C = *IRDB.getLLVMContext(M.getModuleIdentifier());
//       	    	LLVMBasedICFG icfg(M, CH, IRDB);
//       	    	cout << "call graph:\n";
//       	    	icfg.print();
//       	    	icfg.printAsDot("call_graph.dot");
//
//       	      // Store the information for the analyzed module away and combine them later
//       	      if (!WPA_MODE) {
//       	      	MWR.addModuleAnalysisInfo(M.getModuleIdentifier());
//       	      }
//       	    }
//       			IFDSUnitializedVariables uninitializedvarproblem(icfg);
//       			LLVMIFDSSolver<const llvm::Value*, LLVMBasedICFG&> llvmunivsolver(uninitializedvarproblem, true);
//       			llvmunivsolver.solve();
//
//       			// check and test the summary generation:
//   //      			cout << "GENERATE SUMMARY" << endl;
//   //      			LLVMIFDSSummaryGenerator<LLVMBasedICFG&, IFDSUnitializedVariables>
//   //      								Generator(M.getFunction("_Z6squarei"), icfg);
//   //      			auto summary = Generator.generateSummaryFlowFunction();
       			break;
       		}
       		case AnalysisType::IFDS_SolverTest:
       		{
       			cout << "IFDS_SovlerTest\n";
//       			map<const llvm::Module*, IFDSSummaryPool<const llvm::Value*>> MWIFDSSummaryPools;
//       	    for (auto M : IRDB.getAllModules()) {
//       	    	IFDSSolverTest ifdstest(ICFG);
//       	    	LLVMIFDSSolver<const llvm::Value*, LLVMBasedICFG&> llvmifdstestsolver(ifdstest, true);
//       	    	llvmifdstestsolver.solve();
       	    	break;
       		}
       		case AnalysisType::IDE_SolverTest:
       		{
       			cout << "IDE_SolverTest\n";
//       	    // Here we create our module-wise result storage that is needed
//       	    // when performing a module-wise analysis.
//       	    ModuleWiseResults<const llvm::Value*> MWR;
//       	   	// prepare the ICFG the data-flow analyses are build on
//       	    cout << "starting the chosen data-flow analyses ...\n";
//       	    for (auto& module_entry : IRDB.modules) {
//       	    	// create the analyses problems queried by the user and start analyzing
//       	    	llvm::Module& M = *(module_entry.second);
//       	    	llvm::LLVMContext& C = *IRDB.getLLVMContext(M.getModuleIdentifier());
//       	    	LLVMBasedICFG icfg(M, CH, IRDB);
//       	    	cout << "call graph:\n";
//       	    	icfg.print();
//       	    	icfg.printAsDot("call_graph.dot");
//
//       	      // Store the information for the analyzed module away and combine them later
//       	      if (!WPA_MODE) {
//       	      	MWR.addModuleAnalysisInfo(M.getModuleIdentifier());
//       	      }
//       	    }
//       			//IDESolverTest idetest(icfg);
//       			//LLVMIDESolver<const llvm::Value*, const llvm::Value*, LLVMBasedICFG&> llvmidetestsolver(idetest, true);
//       			//llvmidetestsolver.solve();
       			break;
       		}
       		case AnalysisType::MONO_Intra_SolverTest:
       		{
       			cout << "MONO_Intra_SolverTest\n";
//       			LLVMBasedCFG cfg;
//           	MonotoneSolverTest intra(cfg, IRDB.getFunction("main"));
//           	LLVMMonotoneSolver<const llvm::Value*, LLVMBasedCFG&> solver(intra, true);
//           	solver.solve();
//       			break;
//       		}
//       		case AnalysisType::MONO_Inter_SolverTest:
//       		{
//       			cout << "MONO_Inter_SolverTest\n";
//       	    // Here we create our module-wise result storage that is needed
//       	    // when performing a module-wise analysis.
//       	    ModuleWiseResults<const llvm::Value*> MWR;
//       	   	// prepare the ICFG the data-flow analyses are build on
//       	    cout << "starting the chosen data-flow analyses ...\n";
//       	    for (auto& module_entry : IRDB.modules) {
//       	    	// create the analyses problems queried by the user and start analyzing
//       	    	llvm::Module& M = *(module_entry.second);
//       	    	llvm::LLVMContext& C = *IRDB.getLLVMContext(M.getModuleIdentifier());
//       	    	LLVMBasedICFG icfg(M, CH, IRDB);
//       	    	cout << "call graph:\n";
//       	    	icfg.print();
//       	    	icfg.printAsDot("call_graph.dot");
//
//       	      // Store the information for the analyzed module away and combine them later
//       	      if (!WPA_MODE) {
//       	      	MWR.addModuleAnalysisInfo(M.getModuleIdentifier());
//       	      }
//       	    }
//           	cout << "yet to be implemented!\n";
       			break;
       		}
       		case AnalysisType::None:
					{
       			cout << "None\n";
						// cout << "LLVMBASEDICFG TEST\n";
						// LLVMBasedICFG G(CH, IRDB, *IRDB.getModuleDefiningFunction("main"));
						// cout << "G\n";
						// G.print();
						// G.printAsDot("main.dot");
						// cout << "H\n";
						// LLVMBasedICFG H(CH, IRDB, *IRDB.getModuleDefiningFunction("_Z3foov"));
						// H.print();
						// H.printAsDot("src1.dot");
						// cout << "after merge\n";
						// G.mergeWith(H);
						// G.print();
						break;
					}
       		default:
       			cout << "analysis not valid!" << endl;
       			break;
       	}
       }
       	// after every module has been analyzed the analyses results must be
         // merged and the final results must be computed
         cout << "combining module-wise results ...\n";
         // start at the main function and iterate over the entire program combining
         // all results!
         llvm::Module& M = *IRDB.getModuleDefiningFunction("main");
         cout << "combining module-wise results done ...\n"
          				"computation completed!\n";
    }

    cout << "data-flow analyses completed ...\n";
}
<|MERGE_RESOLUTION|>--- conflicted
+++ resolved
@@ -123,10 +123,6 @@
     IRDB.print();
 
     DBConn& db = DBConn::getInstance();
-<<<<<<< HEAD
-    db.synchronize(&IRDB);
-		db << IRDB;
-=======
 		db.synchronize(&IRDB);
 		auto M = IRDB.getModuleDefiningFunction("main");
 		for (auto& F : *M) {
@@ -137,7 +133,6 @@
 		}
 
     // db << IRDB;
->>>>>>> cb2d0471
 
     // reconstruct the inter-modular class hierarchy and virtual function tables
     cout << "reconstruction the class hierarchy ...\n";
