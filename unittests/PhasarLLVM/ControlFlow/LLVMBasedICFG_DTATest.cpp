--- conflicted
+++ resolved
@@ -53,10 +53,6 @@
 
   const llvm::Instruction *I = getNthInstruction(F, 6);
   set<const llvm::Instruction *> Callers = ICFG.getCallersOf(VFuncA);
-<<<<<<< HEAD
-  const llvm::CallBase *CB = llvm::cast<llvm::CallBase>(I);
-=======
->>>>>>> a0bbc5ee
   ASSERT_EQ(Callers.size(), 1U);
   ASSERT_TRUE(Callers.count(I));
 }
