--- conflicted
+++ resolved
@@ -28,10 +28,6 @@
     for (const auto &I : BB) {
       // inspect call-sites
       if (llvm::isa<llvm::CallInst>(&I) || llvm::isa<llvm::InvokeInst>(&I)) {
-<<<<<<< HEAD
-        const llvm::CallBase *CB = llvm::cast<llvm::CallBase>(&I);
-=======
->>>>>>> a0bbc5ee
         auto Callees = ICFG.getCalleesOfCallAt(&I);
         ASSERT_EQ(Callees.size(), 1U);
         ASSERT_TRUE(Callees.count(Foo));
@@ -76,10 +72,7 @@
 
   const llvm::Instruction *I = getNthInstruction(F, 11);
   if (llvm::isa<llvm::CallInst>(I) || llvm::isa<llvm::InvokeInst>(I)) {
-<<<<<<< HEAD
-    const llvm::CallBase *CB = llvm::cast<llvm::CallBase>(I);
-=======
->>>>>>> a0bbc5ee
+    const llvm::CallBase *CallSite = llvm::cast<llvm::CallBase>(I);
     set<const llvm::Function *> Callees = ICFG.getCalleesOfCallAt(I);
     set<string> CalleeNames;
     for (const llvm::Function *F : Callees) {
@@ -109,10 +102,6 @@
 
   const llvm::Instruction *I = getNthInstruction(F, 19);
   if (llvm::isa<llvm::CallInst>(I) || llvm::isa<llvm::InvokeInst>(I)) {
-<<<<<<< HEAD
-    const llvm::CallBase *CB = llvm::cast<llvm::CallBase>(I);
-=======
->>>>>>> a0bbc5ee
     set<const llvm::Function *> Callees = ICFG.getCalleesOfCallAt(I);
     ASSERT_TRUE(ICFG.getCallersOf(VfuncB).count(I));
     ASSERT_EQ(Callees.size(), 2U);
