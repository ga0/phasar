--- conflicted
+++ resolved
@@ -118,14 +118,6 @@
   doAnalysisAndCompareResults("basic_03_cpp.ll", GroundTruth, true);
 }
 
-<<<<<<< HEAD
-TEST_F(InterMonoFullConstantPropagationTest, equal_toTest){
-  InterMonoFullConstantPropagation FCP(nullptr, nullptr, nullptr, nullptr, EntryPoints);
-  BitVectorSet<InterMonoFullConstantPropagation::d_t> set1;
-  BitVectorSet<InterMonoFullConstantPropagation::d_t> set2;
-
-  EXPECT_TRUE(FCP.equal_to(set2,set1));
-=======
 // Test for return Flow
 TEST_F(InterMonoFullConstantPropagationTest, AdvancedTest_01) {
   std::set<IMFCPCompactResult_t> GroundTruth;
@@ -165,20 +157,15 @@
   BitVectorSet<InterMonoFullConstantPropagation::d_t> set1;
   BitVectorSet<InterMonoFullConstantPropagation::d_t> set2;
   BitVectorSet<InterMonoFullConstantPropagation::d_t> Out;
->>>>>>> 657130ed
 
   set1.insert({nullptr, Top{}});
   Out = FCP.join(set1, set2);
   EXPECT_TRUE(set1 == Out);
 
-<<<<<<< HEAD
-  EXPECT_FALSE(FCP.equal_to(set2,set1));
-=======
   set2.insert({nullptr, 3});
   Out.clear();
   Out.insert({nullptr, 3});
   EXPECT_TRUE(Out == FCP.join(set1, set2));
->>>>>>> 657130ed
 }
 
 int main(int argc, char **argv) {
