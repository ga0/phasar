file(GLOB_RECURSE UTILS_SRC *.h *.cpp)

if(PHASAR_ENABLE_PAMM STREQUAL "Off" AND NOT PHASAR_BUILD_UNITTESTS)
  message("Not compiling PAMM.cpp since PAMM and Unittests are disabled.")
  get_filename_component(pamm_src PAMM.cpp ABSOLUTE)
  list(REMOVE_ITEM UTILS_SRC ${pamm_src})
endif()

set(PHASAR_LINK_LIBS
  phasar_config
)

set(LLVM_LINK_COMPONENTS
  Core
  Support
  BitWriter
)


if(BUILD_SHARED_LIBS)
  add_phasar_library(phasar_utils
    SHARED
    ${UTILS_SRC}
  )
else()
  add_phasar_library(phasar_utils
    STATIC
    ${UTILS_SRC}
  )
endif()

target_link_libraries(phasar_utils
<<<<<<< HEAD
  phasar_config

  LLVMCore
  LLVMSupport
  LLVMBitWriter

  ${Boost_LOG_LIBRARY}
  ${Boost_FILESYSTEM_LIBRARY}
  ${Boost_DATE_TIME_LIBRARY}
  ${Boost_THREAD_LIBRARY}

=======
  LINK_PUBLIC
  boost_log
>>>>>>> d5a7f7a0
  ${CMAKE_DL_LIBS}
  Dbghelp
)

set_target_properties(phasar_utils
  PROPERTIES
  LINKER_LANGUAGE CXX
  PREFIX "lib"
)<|MERGE_RESOLUTION|>--- conflicted
+++ resolved
@@ -1,9 +1,9 @@
 file(GLOB_RECURSE UTILS_SRC *.h *.cpp)
 
 if(PHASAR_ENABLE_PAMM STREQUAL "Off" AND NOT PHASAR_BUILD_UNITTESTS)
-  message("Not compiling PAMM.cpp since PAMM and Unittests are disabled.")
-  get_filename_component(pamm_src PAMM.cpp ABSOLUTE)
-  list(REMOVE_ITEM UTILS_SRC ${pamm_src})
+	message("Not compiling PAMM.cpp since PAMM and Unittests are disabled.")
+	get_filename_component(pamm_src PAMM.cpp ABSOLUTE)
+	list(REMOVE_ITEM UTILS_SRC ${pamm_src})
 endif()
 
 set(PHASAR_LINK_LIBS
@@ -30,28 +30,17 @@
 endif()
 
 target_link_libraries(phasar_utils
-<<<<<<< HEAD
-  phasar_config
-
-  LLVMCore
-  LLVMSupport
-  LLVMBitWriter
-
+  LINK_PUBLIC
   ${Boost_LOG_LIBRARY}
   ${Boost_FILESYSTEM_LIBRARY}
   ${Boost_DATE_TIME_LIBRARY}
   ${Boost_THREAD_LIBRARY}
-
-=======
-  LINK_PUBLIC
-  boost_log
->>>>>>> d5a7f7a0
   ${CMAKE_DL_LIBS}
   Dbghelp
 )
 
 set_target_properties(phasar_utils
-  PROPERTIES
-  LINKER_LANGUAGE CXX
-  PREFIX "lib"
+	PROPERTIES
+	LINKER_LANGUAGE CXX
+	PREFIX "lib"
 )