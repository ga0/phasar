/******************************************************************************
 * Copyright (c) 2017 Philipp Schubert.
 * All rights reserved. This program and the accompanying materials are made
 * available under the terms of LICENSE.txt.
 *
 * Contributors:
 *     Philipp Schubert and others
 *****************************************************************************/

#include "clang/Tooling/CommonOptionsParser.h"
#include "clang/Tooling/Tooling.h" // clang::tooling::ClangTool, clang::tooling::newFrontendActionFactory

#include "phasar/PhasarClang/RandomChangeFrontendAction.h"

#include "phasar/PhasarClang/ClangController.h"
#include "phasar/Utils/Logger.h"

using namespace std;
using namespace psr;

namespace psr {

ClangController::ClangController(
    clang::tooling::CommonOptionsParser &OptionsParser) {
<<<<<<< HEAD
  auto &LG = lg::get();
  LOG_IF_ENABLE(BOOST_LOG_SEV(LG, DEBUG)
                << "ClangController::ClangController()");
  LOG_IF_ENABLE(BOOST_LOG_SEV(LG, DEBUG) << "Source file(s):");
  // for (auto &src : OptionsParser.getSourcePathList()) {
  for (auto Src : OptionsParser.getCompilations().getAllFiles()) {
    LOG_IF_ENABLE(BOOST_LOG_SEV(LG, DEBUG) << Src);
=======
  LOG_IF_ENABLE(BOOST_LOG_SEV(lg::get(), DEBUG)
                << "ClangController::ClangController()");
  LOG_IF_ENABLE(BOOST_LOG_SEV(lg::get(), DEBUG) << "Source file(s):");
  // for (auto &src : OptionsParser.getSourcePathList()) {
  for (auto src : OptionsParser.getCompilations().getAllFiles()) {
    LOG_IF_ENABLE(BOOST_LOG_SEV(lg::get(), DEBUG) << src);
>>>>>>> e81ba2c3
  }
  clang::tooling::ClangTool Tool(OptionsParser.getCompilations(),
                                 OptionsParser.getCompilations().getAllFiles());
  int Result = Tool.run(
      clang::tooling::newFrontendActionFactory<RandomChangeFrontendAction>()
          .get());
<<<<<<< HEAD
  LOG_IF_ENABLE(BOOST_LOG_SEV(LG, DEBUG) << "finished clang ast analysis.");
=======
  LOG_IF_ENABLE(BOOST_LOG_SEV(lg::get(), DEBUG)
                << "finished clang ast analysis.");
>>>>>>> e81ba2c3
}
} // namespace psr<|MERGE_RESOLUTION|>--- conflicted
+++ resolved
@@ -22,33 +22,18 @@
 
 ClangController::ClangController(
     clang::tooling::CommonOptionsParser &OptionsParser) {
-<<<<<<< HEAD
-  auto &LG = lg::get();
-  LOG_IF_ENABLE(BOOST_LOG_SEV(LG, DEBUG)
-                << "ClangController::ClangController()");
-  LOG_IF_ENABLE(BOOST_LOG_SEV(LG, DEBUG) << "Source file(s):");
-  // for (auto &src : OptionsParser.getSourcePathList()) {
-  for (auto Src : OptionsParser.getCompilations().getAllFiles()) {
-    LOG_IF_ENABLE(BOOST_LOG_SEV(LG, DEBUG) << Src);
-=======
   LOG_IF_ENABLE(BOOST_LOG_SEV(lg::get(), DEBUG)
                 << "ClangController::ClangController()");
   LOG_IF_ENABLE(BOOST_LOG_SEV(lg::get(), DEBUG) << "Source file(s):");
-  // for (auto &src : OptionsParser.getSourcePathList()) {
-  for (auto src : OptionsParser.getCompilations().getAllFiles()) {
-    LOG_IF_ENABLE(BOOST_LOG_SEV(lg::get(), DEBUG) << src);
->>>>>>> e81ba2c3
+  for (auto Src : OptionsParser.getCompilations().getAllFiles()) {
+    LOG_IF_ENABLE(BOOST_LOG_SEV(lg::get(), DEBUG) << Src);
   }
   clang::tooling::ClangTool Tool(OptionsParser.getCompilations(),
                                  OptionsParser.getCompilations().getAllFiles());
   int Result = Tool.run(
       clang::tooling::newFrontendActionFactory<RandomChangeFrontendAction>()
           .get());
-<<<<<<< HEAD
-  LOG_IF_ENABLE(BOOST_LOG_SEV(LG, DEBUG) << "finished clang ast analysis.");
-=======
   LOG_IF_ENABLE(BOOST_LOG_SEV(lg::get(), DEBUG)
                 << "finished clang ast analysis.");
->>>>>>> e81ba2c3
 }
 } // namespace psr