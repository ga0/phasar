--- conflicted
+++ resolved
@@ -10,7 +10,7 @@
 if(BUILD_SHARED_LIBS)
   add_phasar_library(phasar_clang
     SHARED
-    ${PHASARCLANG_SRC}
+	  ${PHASARCLANG_SRC}
   )
 else()
   add_phasar_library(phasar_clang
@@ -42,20 +42,12 @@
   clangLex
   clangBasic
 
-<<<<<<< HEAD
-  LLVMSupport
-  LLVMCore
-
   ${Boost_LOG_LIBRARY}
   ${Boost_SYSTEM}
-=======
-  boost_log
-  boost_system
->>>>>>> d5a7f7a0
 )
 
 set_target_properties(phasar_clang
-  PROPERTIES
-  LINKER_LANGUAGE CXX
-  PREFIX "lib"
+	PROPERTIES
+	LINKER_LANGUAGE CXX
+	PREFIX "lib"
 )