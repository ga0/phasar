--- conflicted
+++ resolved
@@ -150,10 +150,10 @@
     return true;
   }
   if (llvm::isa<llvm::CallInst>(P) || llvm::isa<llvm::InvokeInst>(P)) {
-    llvm::ImmutableCallSite CS(P);
-    if (CS.getCalledFunction() != nullptr &&
-        CS.getCalledFunction()->hasName() &&
-        HeapAllocatingFunctions.count(CS.getCalledFunction()->getName())) {
+    const llvm::CallBase *CS = llvm::dyn_cast<llvm::CallBase>(P);
+    if (CS->getCalledFunction() != nullptr &&
+        CS->getCalledFunction()->hasName() &&
+        HeapAllocatingFunctions.count(CS->getCalledFunction()->getName())) {
       return true;
     }
   }
@@ -179,11 +179,11 @@
       return true;
     }
   } else if (llvm::isa<llvm::CallInst>(P) || llvm::isa<llvm::InvokeInst>(P)) {
-    llvm::ImmutableCallSite CS(P);
-    if (CS.getCalledFunction() != nullptr &&
-        CS.getCalledFunction()->hasName() &&
-        HeapAllocatingFunctions.count(CS.getCalledFunction()->getName())) {
-      if (VFun && VFun == CS.getInstruction()->getFunction()) {
+    const llvm::CallBase *CS = llvm::dyn_cast<llvm::CallBase>(P);
+    if (CS->getCalledFunction() != nullptr &&
+        CS->getCalledFunction()->hasName() &&
+        HeapAllocatingFunctions.count(CS->getCalledFunction()->getName())) {
+      if (VFun && VFun == CS->getFunction()) {
         return true;
       } else if (VG) {
         return true;
@@ -376,22 +376,8 @@
   // consider the full inter-procedural points-to/alias information
   if (!IntraProcOnly) {
     for (const auto *P : *PTS) {
-<<<<<<< HEAD
-      if (const auto *Alloca = llvm::dyn_cast<llvm::AllocaInst>(P)) {
-        AllocSites->insert(Alloca);
-      }
-      if (llvm::isa<llvm::CallInst>(P) || llvm::isa<llvm::InvokeInst>(P)) {
-        const llvm::CallBase *CallSite = llvm::cast<llvm::CallBase>(P);
-        if (CallSite->getCalledFunction() != nullptr &&
-            CallSite->getCalledFunction()->hasName() &&
-            HeapAllocatingFunctions.count(
-                CallSite->getCalledFunction()->getName())) {
-          AllocSites->insert(P);
-        }
-=======
       if (interIsReachableAllocationSiteTy(V, P)) {
         AllocSites->insert(P);
->>>>>>> 95eecee8
       }
     }
   } else {
@@ -403,33 +389,8 @@
     // pointer values can exist outside functions, for instance, in case of
     // vtables, etc.
     for (const auto *P : *PTS) {
-<<<<<<< HEAD
-      if (const auto *Alloca = llvm::dyn_cast<llvm::AllocaInst>(P)) {
-        // only add function local allocation sites
-        if (VFun && VFun == Alloca->getFunction()) {
-          AllocSites->insert(Alloca);
-        }
-        if (VG) {
-          AllocSites->insert(Alloca);
-        }
-      }
-      if (llvm::isa<llvm::CallInst>(P) || llvm::isa<llvm::InvokeInst>(P)) {
-        const llvm::CallBase *CallSite = llvm::cast<llvm::CallBase>(P);
-        if (CallSite->getCalledFunction() != nullptr &&
-            CallSite->getCalledFunction()->hasName() &&
-            HeapAllocatingFunctions.count(
-                CallSite->getCalledFunction()->getName())) {
-          if (VFun && VFun == CallSite->getFunction()) {
-            AllocSites->insert(P);
-          }
-          if (VG) {
-            AllocSites->insert(P);
-          }
-        }
-=======
       if (intraIsReachableAllocationSiteTy(V, P, VFun, VG)) {
         AllocSites->insert(P);
->>>>>>> 95eecee8
       }
     }
   }
