/******************************************************************************
 * Copyright (c) 2017 Philipp Schubert.
 * All rights reserved. This program and the accompanying materials are made
 * available under the terms of LICENSE.txt.
 *
 * Contributors:
 *     Philipp Schubert and others
 *****************************************************************************/

#include <ostream>

#include <phasar/PhasarLLVM/Utils/Scopes.h>
<<<<<<< HEAD
using namespace std;
=======

>>>>>>> ab2389c8
using namespace psr;
using namespace std;

namespace psr {

const map<string, Scope> StringToScope{{"function", Scope::function},
                                       {"module", Scope::module},
                                       {"project", Scope::project}};

const map<Scope, string> ScopeToString{{Scope::function, "function"},
                                       {Scope::module, "module"},
                                       {Scope::project, "project"}};

ostream &operator<<(ostream &os, const Scope &s) {
  return os << ScopeToString.at(s);
}
} // namespace psr<|MERGE_RESOLUTION|>--- conflicted
+++ resolved
@@ -10,11 +10,6 @@
 #include <ostream>
 
 #include <phasar/PhasarLLVM/Utils/Scopes.h>
-<<<<<<< HEAD
-using namespace std;
-=======
-
->>>>>>> ab2389c8
 using namespace psr;
 using namespace std;
 
