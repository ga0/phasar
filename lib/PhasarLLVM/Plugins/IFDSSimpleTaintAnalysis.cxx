--- conflicted
+++ resolved
@@ -56,17 +56,10 @@
     std::set<std::string> EntryPoints)
     : IFDSTabulationProblemPlugin(IRDB, TH, ICF, PT, std::move(EntryPoints)) {}
 
-<<<<<<< HEAD
-shared_ptr<FlowFunction<const llvm::Value *>>
+FlowFunction<const llvm::Value *> *
 IFDSSimpleTaintAnalysis::getNormalFlowFunction(const llvm::Instruction *Curr,
                                                const llvm::Instruction *Succ) {
-  if (const auto *Store = llvm::dyn_cast<llvm::StoreInst>(Curr)) {
-=======
-FlowFunction<const llvm::Value *> *
-IFDSSimpleTaintAnalysis::getNormalFlowFunction(const llvm::Instruction *curr,
-                                               const llvm::Instruction *succ) {
-  if (auto Store = llvm::dyn_cast<llvm::StoreInst>(curr)) {
->>>>>>> 7dbfafe3
+  if (const auto Store = llvm::dyn_cast<llvm::StoreInst>(Curr)) {
     struct STA : FlowFunction<const llvm::Value *> {
       const llvm::StoreInst *Store;
       STA(const llvm::StoreInst *S) : Store(S) {}
@@ -83,40 +76,24 @@
   return Identity<const llvm::Value *>::getInstance();
 }
 
-<<<<<<< HEAD
-shared_ptr<FlowFunction<const llvm::Value *>>
+FlowFunction<const llvm::Value *> *
 IFDSSimpleTaintAnalysis::getCallFlowFunction(const llvm::Instruction *CallStmt,
                                              const llvm::Function *DestFun) {
-  if (const auto *Call = llvm::dyn_cast<llvm::CallInst>(CallStmt)) {
+  if (const auto Call = llvm::dyn_cast<llvm::CallInst>(CallStmt)) {
     if (DestFun->getName().str() == "taint") {
-      return make_shared<Gen<const llvm::Value *>>(Call, getZeroValue());
+      return new Gen<const llvm::Value *>(Call, getZeroValue());
     } else if (DestFun->getName().str() == "leak") {
-=======
-FlowFunction<const llvm::Value *> *
-IFDSSimpleTaintAnalysis::getCallFlowFunction(const llvm::Instruction *callStmt,
-                                             const llvm::Function *destMthd) {
-  if (auto Call = llvm::dyn_cast<llvm::CallInst>(callStmt)) {
-    if (destMthd->getName().str() == "taint") {
-      return new Gen<const llvm::Value *>(Call, getZeroValue());
-    } else if (destMthd->getName().str() == "leak") {
->>>>>>> 7dbfafe3
     } else {
     }
   }
   return Identity<const llvm::Value *>::getInstance();
 }
 
-<<<<<<< HEAD
-shared_ptr<FlowFunction<const llvm::Value *>>
+FlowFunction<const llvm::Value *> *
 IFDSSimpleTaintAnalysis::getRetFlowFunction(const llvm::Instruction *CallSite,
                                             const llvm::Function *CalleeFun,
                                             const llvm::Instruction *ExitStmt,
                                             const llvm::Instruction *RetSite) {
-=======
-FlowFunction<const llvm::Value *> *IFDSSimpleTaintAnalysis::getRetFlowFunction(
-    const llvm::Instruction *callSite, const llvm::Function *calleeMthd,
-    const llvm::Instruction *exitStmt, const llvm::Instruction *retSite) {
->>>>>>> 7dbfafe3
   return Identity<const llvm::Value *>::getInstance();
 }
 
