/******************************************************************************
 * Copyright (c) 2017 Philipp Schubert.
 * All rights reserved. This program and the accompanying materials are made
 * available under the terms of LICENSE.txt.
 *
 * Contributors:
 *     Philipp Schubert and others
 *****************************************************************************/

#include "phasar/PhasarLLVM/Plugins/PluginFactories.h"

using namespace std;
using namespace psr;

namespace psr {

// Maps for registering the plugins
<<<<<<< HEAD
map<string, unique_ptr<IFDSTabulationProblemPlugin> (*)(
                const ProjectIRDB *IRDB, const LLVMTypeHierarchy *TH,
                const LLVMBasedICFG *ICF, LLVMPointsToInfo *PT,
                std::set<std::string> EntryPoints)>
    IFDSTabulationProblemPluginFactory;

map<string, unique_ptr<IDETabulationProblemPlugin> (*)(
                const ProjectIRDB *IRDB, const LLVMTypeHierarchy *TH,
                const LLVMBasedICFG *ICF, LLVMPointsToInfo *PT,
                std::set<std::string> EntryPoints)>
    IDETabulationProblemPluginFactory;

map<string, unique_ptr<IntraMonoProblemPlugin> (*)()>
    IntraMonoProblemPluginFactory;

map<string, unique_ptr<InterMonoProblemPlugin> (*)()>
    InterMonoProblemPluginFactory;
=======
map<string, IFDSPluginConstructor> IFDSTabulationProblemPluginFactory;

map<string, IDEPluginConstructor> IDETabulationProblemPluginFactory;

map<string, IntraMonoPluginConstructor> IntraMonoProblemPluginFactory;

map<string, InterMonoPluginConstructor> InterMonoProblemPluginFactory;
>>>>>>> aceaf448

map<string, unique_ptr<ICFGPlugin> (*)(ProjectIRDB &,
                                       const vector<string> &EntryPoints)>
    ICFGPluginFactory;

} // namespace psr<|MERGE_RESOLUTION|>--- conflicted
+++ resolved
@@ -15,25 +15,6 @@
 namespace psr {
 
 // Maps for registering the plugins
-<<<<<<< HEAD
-map<string, unique_ptr<IFDSTabulationProblemPlugin> (*)(
-                const ProjectIRDB *IRDB, const LLVMTypeHierarchy *TH,
-                const LLVMBasedICFG *ICF, LLVMPointsToInfo *PT,
-                std::set<std::string> EntryPoints)>
-    IFDSTabulationProblemPluginFactory;
-
-map<string, unique_ptr<IDETabulationProblemPlugin> (*)(
-                const ProjectIRDB *IRDB, const LLVMTypeHierarchy *TH,
-                const LLVMBasedICFG *ICF, LLVMPointsToInfo *PT,
-                std::set<std::string> EntryPoints)>
-    IDETabulationProblemPluginFactory;
-
-map<string, unique_ptr<IntraMonoProblemPlugin> (*)()>
-    IntraMonoProblemPluginFactory;
-
-map<string, unique_ptr<InterMonoProblemPlugin> (*)()>
-    InterMonoProblemPluginFactory;
-=======
 map<string, IFDSPluginConstructor> IFDSTabulationProblemPluginFactory;
 
 map<string, IDEPluginConstructor> IDETabulationProblemPluginFactory;
@@ -41,7 +22,6 @@
 map<string, IntraMonoPluginConstructor> IntraMonoProblemPluginFactory;
 
 map<string, InterMonoPluginConstructor> InterMonoProblemPluginFactory;
->>>>>>> aceaf448
 
 map<string, unique_ptr<ICFGPlugin> (*)(ProjectIRDB &,
                                        const vector<string> &EntryPoints)>
