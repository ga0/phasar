--- conflicted
+++ resolved
@@ -14,30 +14,23 @@
 
 # Handle the library files
 if(BUILD_SHARED_LIBS)
-  add_phasar_library(phasar_plugins
-    SHARED
-    ${PLUGINS_SRC}
-  )
+	add_phasar_library(phasar_plugins
+		SHARED
+		${PLUGINS_SRC}
+	)
 else()
-  add_phasar_library(phasar_plugins
-    STATIC
-    ${PLUGINS_SRC}
-  )
+	add_phasar_library(phasar_plugins
+		STATIC
+		${PLUGINS_SRC}
+	)
 endif()
 
 target_link_libraries(phasar_plugins
-<<<<<<< HEAD
-  phasar_ifdside
+  LINK_PUBLIC
   ${BOOST_SYSTEM}
   ${BOOST_FILESYSTEM}
   ${BOOST_LOG}
-=======
-  LINK_PUBLIC
-  boost_filesystem
-  boost_log
-  boost_program_options
-  boost_system
->>>>>>> d5a7f7a0
+  ${BOOST_PROGRAM_OPTIONS}
   ${CMAKE_DL_LIBS}
 )
 
@@ -57,7 +50,7 @@
 endforeach()
 
 set_target_properties(phasar_plugins
-  PROPERTIES
-  LINKER_LANGUAGE CXX
-  PREFIX "lib"
+	PROPERTIES
+	LINKER_LANGUAGE CXX
+	PREFIX "lib"
 )