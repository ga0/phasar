/******************************************************************************
 * Copyright (c) 2017 Philipp Schubert.
 * All rights reserved. This program and the accompanying materials are made
 * available under the terms of LICENSE.txt.
 *
 * Contributors:
 *     Philipp Schubert and others
 *****************************************************************************/

#ifndef ICFGTESTPLUGIN_H_
#define ICFGTESTPLUGIN_H_

#include <iostream>
#include <memory>
#include <set>
#include <string>
#include <vector>

#include <nlohmann/json.hpp>

#include <phasar/PhasarLLVM/Plugins/Interfaces/ControlFlow/ICFGPlugin.h>

namespace llvm {
class Instruction;
class Function;
} // namespace llvm

namespace psr {

using json = nlohmann::json;

class ICFGTestPlugin : public ICFGPlugin {
public:
  typedef const llvm::Instruction *n_t;
  typedef const llvm::Function *f_t;

  ICFGTestPlugin(ProjectIRDB &IRDB,
                 const std::vector<std::string> &EntryPoints);

  ~ICFGTestPlugin() override = default;

  // CFG parts

  f_t getFunctionOf(n_t Inst) const override;

  std::vector<n_t> getPredsOf(n_t Inst) const override;

  std::vector<n_t> getSuccsOf(n_t Inst) const override;

  std::vector<std::pair<n_t, n_t>>
  getAllControlFlowEdges(f_t Fun) const override;

  std::vector<n_t> getAllInstructionsOf(f_t Fun) const override;

  std::set<n_t> getStartPointsOf(f_t Fun) const override;

  std::set<n_t> getExitPointsOf(f_t Fun) const override;

<<<<<<< HEAD
  bool isCallStmt(n_t stmt) const override;
=======
  std::vector<f_t> getGlobalCtors() const override;

  std::vector<f_t> getGlobalDtors() const override;

  bool isCallSite(n_t Inst) const override;
>>>>>>> 10619da6

  bool isExitInst(n_t Inst) const override;

  bool isStartPoint(n_t Inst) const override;

  bool isFieldLoad(n_t Inst) const override;

  bool isFieldStore(n_t Inst) const override;

  bool isFallThroughSuccessor(n_t Inst, n_t Succ) const override;

  bool isBranchTarget(n_t Inst, n_t Succ) const override;

  bool isHeapAllocatingFunction(f_t Fun) const override;

  bool isSpecialMemberFunction(f_t Fun) const override;

  SpecialMemberFunctionType
  getSpecialMemberFunctionType(f_t Fun) const override;

  std::string getStatementId(n_t Inst) const override;

  std::string getFunctionName(f_t Fun) const override;

  std::string getDemangledFunctionName(f_t Fun) const override;

  void print(f_t F, std::ostream &OS = std::cout) const override;

  nlohmann::json getAsJson(f_t F) const override;

  // ICFG parts

  std::set<f_t> getAllFunctions() const override;

  f_t getFunction(const std::string &Fun) const override;

  bool isIndirectFunctionCall(n_t Inst) const override;

  bool isVirtualFunctionCall(n_t Inst) const override;

  std::set<n_t> allNonCallStartNodes() const override;

  std::set<f_t> getCalleesOfCallAt(n_t Inst) const override;

  std::set<n_t> getCallersOf(f_t Fun) const override;

  std::set<n_t> getCallsFromWithin(f_t Fun) const override;

  std::set<n_t> getReturnSitesOfCallAt(n_t Inst) const override;

  void print(std::ostream &OS = std::cout) const override;

  nlohmann::json getAsJson() const override;

protected:
  void collectGlobalCtors() override;

  void collectGlobalDtors() override;

  void collectGlobalInitializers() override;

  void collectRegisteredDtors() override;
};

extern "C" std::unique_ptr<ICFGPlugin>
makeICFGTestPlugin(ProjectIRDB &IRDB,
                   const std::vector<std::string> &EntryPoints);
} // namespace psr

#endif<|MERGE_RESOLUTION|>--- conflicted
+++ resolved
@@ -56,15 +56,7 @@
 
   std::set<n_t> getExitPointsOf(f_t Fun) const override;
 
-<<<<<<< HEAD
-  bool isCallStmt(n_t stmt) const override;
-=======
-  std::vector<f_t> getGlobalCtors() const override;
-
-  std::vector<f_t> getGlobalDtors() const override;
-
   bool isCallSite(n_t Inst) const override;
->>>>>>> 10619da6
 
   bool isExitInst(n_t Inst) const override;
 
