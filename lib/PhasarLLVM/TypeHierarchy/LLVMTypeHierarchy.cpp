--- conflicted
+++ resolved
@@ -96,17 +96,10 @@
 LLVMTypeHierarchy::removeStructOrClassPrefix(const std::string &TypeName) {
   llvm::StringRef SR(TypeName);
   if (SR.startswith(StructPrefix)) {
-<<<<<<< HEAD
-    return SR.ltrim(StructPrefix).str();
-  }
-  if (SR.startswith(ClassPrefix)) {
-    return SR.ltrim(ClassPrefix).str();
-=======
     return SR.drop_front(StructPrefix.size());
   }
   if (SR.startswith(ClassPrefix)) {
     return SR.drop_front(ClassPrefix.size());
->>>>>>> 1c8726fc
   }
   return TypeName;
 }
@@ -114,17 +107,10 @@
 std::string LLVMTypeHierarchy::removeTypeInfoPrefix(std::string VarName) {
   llvm::StringRef SR(VarName);
   if (SR.startswith(TypeInfoPrefixDemang)) {
-<<<<<<< HEAD
-    return SR.ltrim(TypeInfoPrefixDemang).str();
-  }
-  if (SR.startswith(TypeInfoPrefix)) {
-    return SR.ltrim(TypeInfoPrefix).str();
-=======
     return SR.drop_front(TypeInfoPrefixDemang.size());
   }
   if (SR.startswith(TypeInfoPrefix)) {
     return SR.drop_front(TypeInfoPrefix.size());
->>>>>>> 1c8726fc
   }
   return VarName;
 }
@@ -132,17 +118,10 @@
 std::string LLVMTypeHierarchy::removeVTablePrefix(std::string VarName) {
   llvm::StringRef SR(VarName);
   if (SR.startswith(VTablePrefixDemang)) {
-<<<<<<< HEAD
-    return SR.ltrim(VTablePrefixDemang).str();
-  }
-  if (SR.startswith(VTablePrefix)) {
-    return SR.ltrim(VTablePrefix).str();
-=======
     return SR.drop_front(VTablePrefixDemang.size());
   }
   if (SR.startswith(VTablePrefix)) {
     return SR.drop_front(VTablePrefix.size());
->>>>>>> 1c8726fc
   }
   return VarName;
 }
