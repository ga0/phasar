--- conflicted
+++ resolved
@@ -163,34 +163,13 @@
                                const llvm::StructType &Type) {
   // find corresponding type info variable
   std::vector<const llvm::StructType *> SubTypes;
-<<<<<<< HEAD
-  if (const auto *TI = ClearNameTIMap[removeStructOrClassPrefix(Type)]) {
-    if (TI->hasInitializer()) {
-      if (const auto *I =
-              llvm::dyn_cast<llvm::ConstantStruct>(TI->getInitializer())) {
-        for (const auto &Op : I->operands()) {
-          if (auto *CE = llvm::dyn_cast<llvm::ConstantExpr>(Op)) {
-            // caution: getAsInstruction allocates, need to delete later
-            auto *AsI = CE->getAsInstruction();
-            if (auto *BC = llvm::dyn_cast<llvm::BitCastInst>(AsI)) {
-              if (BC->getOperand(0)->hasName()) {
-                auto Name = BC->getOperand(0)->getName();
-                if (Name.find(TypeInfoPrefix) != llvm::StringRef::npos) {
-                  auto ClearName = removeTypeInfoPrefix(
-                      boost::core::demangle(Name.str().c_str()));
-                  if (const auto *Type = ClearNameTypeMap[ClearName]) {
-                    SubTypes.push_back(Type);
-                  }
-=======
   std::string ClearName = removeStructOrClassPrefix(Type);
   if (const auto *TI = ClearNameTIMap[ClearName]) {
-
     if (!TI->hasInitializer()) {
       LOG_IF_ENABLE(BOOST_LOG_SEV(lg::get(), DEBUG)
                     << ClearName << " does not have initializer");
       return SubTypes;
     }
-
     if (const auto *I =
             llvm::dyn_cast<llvm::ConstantStruct>(TI->getInitializer())) {
       for (const auto &Op : I->operands()) {
@@ -205,7 +184,6 @@
                     boost::core::demangle(Name.str().c_str()));
                 if (const auto *Type = ClearNameTypeMap[ClearName]) {
                   SubTypes.push_back(Type);
->>>>>>> 6b4fb852
                 }
               }
             }
@@ -225,30 +203,11 @@
   std::vector<const llvm::Function *> VFS;
   if (const auto *TV = ClearNameTVMap[ClearName]) {
     if (const auto *TI = llvm::dyn_cast<llvm::GlobalVariable>(TV)) {
-<<<<<<< HEAD
-      if (TI->hasInitializer()) {
-        if (const auto *I =
-                llvm::dyn_cast<llvm::ConstantStruct>(TI->getInitializer())) {
-          for (const auto &Op : I->operands()) {
-            if (auto *CA = llvm::dyn_cast<llvm::ConstantArray>(Op)) {
-              for (auto &COp : CA->operands()) {
-                if (auto *CE = llvm::dyn_cast<llvm::ConstantExpr>(COp)) {
-                  // caution: getAsInstruction allocates, need to delete later
-                  auto *AsI = CE->getAsInstruction();
-                  if (auto *BC = llvm::dyn_cast<llvm::BitCastInst>(AsI)) {
-                    if (BC->getOperand(0)->hasName()) {
-                      if (auto *F =
-                              M.getFunction(BC->getOperand(0)->getName())) {
-                        VFS.push_back(F);
-                      }
-=======
-
       if (!TI->hasInitializer()) {
         LOG_IF_ENABLE(BOOST_LOG_SEV(lg::get(), DEBUG)
                       << ClearName << " does not have initializer");
         return VFS;
       }
-
       if (const auto *I =
               llvm::dyn_cast<llvm::ConstantStruct>(TI->getInitializer())) {
         for (const auto &Op : I->operands()) {
@@ -267,7 +226,6 @@
                   if (ENTRY->hasName()) {
                     if (auto *F = M.getFunction(ENTRY->getName())) {
                       VFS.push_back(F);
->>>>>>> 6b4fb852
                     }
                   }
                   AsI->deleteValue();
