/******************************************************************************
 * Copyright (c) 2017 Philipp Schubert.
 * All rights reserved. This program and the accompanying materials are made
 * available under the terms of LICENSE.txt.
 *
 * Contributors:
 *     Philipp Schubert and others
 *****************************************************************************/

#include <llvm/IR/Function.h>
#include <llvm/IR/Instruction.h>
#include <llvm/IR/Instructions.h>
#include <llvm/IR/LLVMContext.h>
#include <llvm/IR/Type.h>
#include <llvm/IR/Value.h>
#include <phasar/PhasarLLVM/ControlFlow/LLVMBasedICFG.h>
#include <phasar/PhasarLLVM/IfdsIde/EdgeFunctions/EdgeIdentity.h>
#include <phasar/PhasarLLVM/IfdsIde/FlowFunction.h>
#include <phasar/PhasarLLVM/IfdsIde/FlowFunctions/Identity.h>
#include <phasar/PhasarLLVM/IfdsIde/LLVMZeroValue.h>
#include <phasar/PhasarLLVM/IfdsIde/Problems/IDETaintAnalysis.h>
#include <phasar/Utils/LLVMShorthands.h>
#include <utility>
using namespace std;

bool IDETaintAnalysis::set_contains_str(set<string> s, string str) {
  return s.find(str) != s.end();
}

IDETaintAnalysis::IDETaintAnalysis(IDETaintAnalysis::i_t icfg,
                                   vector<string> EntryPoints)
    : DefaultIDETabulationProblem(icfg), EntryPoints(EntryPoints) {
  DefaultIDETabulationProblem::zerovalue = createZeroValue();
}

// start formulating our analysis by specifying the parts required for IFDS

<<<<<<< HEAD
shared_ptr<FlowFunction<IDETaintAnalysis::d_t>>
IDETaintAnalysis::getNormalFlowFunction(IDETaintAnalysis::n_t curr,
                                        IDETaintAnalysis::n_t succ) {
  return Identity<IDETaintAnalysis::d_t>::v();
}

shared_ptr<FlowFunction<IDETaintAnalysis::d_t>>
IDETaintAnalysis::getCallFlowFunction(IDETaintAnalysis::n_t callStmt,
                                      IDETaintAnalysis::m_t destMthd) {
  return Identity<IDETaintAnalysis::d_t>::v();
}

shared_ptr<FlowFunction<IDETaintAnalysis::d_t>>
IDETaintAnalysis::getRetFlowFunction(IDETaintAnalysis::n_t callSite,
                                     IDETaintAnalysis::m_t calleeMthd,
                                     IDETaintAnalysis::n_t exitStmt,
                                     IDETaintAnalysis::n_t retSite) {
  return Identity<IDETaintAnalysis::d_t>::v();
}

shared_ptr<FlowFunction<IDETaintAnalysis::d_t>>
IDETaintAnalysis::getCallToRetFlowFunction(IDETaintAnalysis::n_t callSite,
                                           IDETaintAnalysis::n_t retSite) {
  return Identity<IDETaintAnalysis::d_t>::v();
=======
shared_ptr<FlowFunction<const llvm::Value *>>
IDETaintAnalysis::getNormalFlowFunction(const llvm::Instruction *curr,
                                        const llvm::Instruction *succ) {
  return Identity<const llvm::Value *>::getInstance();
}

shared_ptr<FlowFunction<const llvm::Value *>>
IDETaintAnalysis::getCallFlowFunction(const llvm::Instruction *callStmt,
                                      const llvm::Function *destMthd) {
  return Identity<const llvm::Value *>::getInstance();
}

shared_ptr<FlowFunction<const llvm::Value *>>
IDETaintAnalysis::getRetFlowFunction(const llvm::Instruction *callSite,
                                     const llvm::Function *calleeMthd,
                                     const llvm::Instruction *exitStmt,
                                     const llvm::Instruction *retSite) {
  return Identity<const llvm::Value *>::getInstance();
}

shared_ptr<FlowFunction<const llvm::Value *>>
IDETaintAnalysis::getCallToRetFlowFunction(
    const llvm::Instruction *callSite, const llvm::Instruction *retSite,
    set<const llvm::Function *> callees) {
  return Identity<const llvm::Value *>::getInstance();
>>>>>>> 06822eac
}

shared_ptr<FlowFunction<IDETaintAnalysis::d_t>>
IDETaintAnalysis::getSummaryFlowFunction(IDETaintAnalysis::n_t callStmt,
                                         IDETaintAnalysis::m_t destMthd) {
  return nullptr;
}

map<IDETaintAnalysis::n_t, set<IDETaintAnalysis::d_t>>
IDETaintAnalysis::initialSeeds() {
  // just start in main()
  map<IDETaintAnalysis::n_t, set<IDETaintAnalysis::d_t>> SeedMap;
  for (auto &EntryPoint : EntryPoints) {
    SeedMap.insert(std::make_pair(&icfg.getMethod(EntryPoint)->front().front(),
                                  set<IDETaintAnalysis::d_t>({zeroValue()})));
  }
  return SeedMap;
}

IDETaintAnalysis::d_t IDETaintAnalysis::createZeroValue() {
  // create a special value to represent the zero value!
  return LLVMZeroValue::getInstance();
}

bool IDETaintAnalysis::isZeroValue(IDETaintAnalysis::d_t d) const {
  return isLLVMZeroValue(d);
}

// in addition provide specifications for the IDE parts

<<<<<<< HEAD
shared_ptr<EdgeFunction<IDETaintAnalysis::v_t>>
IDETaintAnalysis::getNormalEdgeFunction(IDETaintAnalysis::n_t curr,
                                        IDETaintAnalysis::d_t currNode,
                                        IDETaintAnalysis::n_t succ,
                                        IDETaintAnalysis::d_t succNode) {
  return EdgeIdentity<IDETaintAnalysis::v_t>::v();
}

shared_ptr<EdgeFunction<IDETaintAnalysis::v_t>>
IDETaintAnalysis::getCallEdgeFunction(IDETaintAnalysis::n_t callStmt,
                                      IDETaintAnalysis::d_t srcNode,
                                      IDETaintAnalysis::m_t destiantionMethod,
                                      IDETaintAnalysis::d_t destNode) {
  return EdgeIdentity<IDETaintAnalysis::v_t>::v();
}

shared_ptr<EdgeFunction<IDETaintAnalysis::v_t>>
IDETaintAnalysis::getReturnEdgeFunction(IDETaintAnalysis::n_t callSite,
                                        IDETaintAnalysis::m_t calleeMethod,
                                        IDETaintAnalysis::n_t exitStmt,
                                        IDETaintAnalysis::d_t exitNode,
                                        IDETaintAnalysis::n_t reSite,
                                        IDETaintAnalysis::d_t retNode) {
  return EdgeIdentity<IDETaintAnalysis::v_t>::v();
}

shared_ptr<EdgeFunction<IDETaintAnalysis::v_t>>
IDETaintAnalysis::getCallToReturnEdgeFunction(
    IDETaintAnalysis::n_t callSite, IDETaintAnalysis::d_t callNode,
    IDETaintAnalysis::n_t retSite, IDETaintAnalysis::d_t retSiteNode) {
  return EdgeIdentity<IDETaintAnalysis::v_t>::v();
}

shared_ptr<EdgeFunction<IDETaintAnalysis::v_t>>
IDETaintAnalysis::getSummaryEdgeFunction(IDETaintAnalysis::n_t callStmt,
                                         IDETaintAnalysis::d_t callNode,
                                         IDETaintAnalysis::n_t retSite,
                                         IDETaintAnalysis::d_t retSiteNode) {
  return EdgeIdentity<IDETaintAnalysis::v_t>::v();
=======
shared_ptr<EdgeFunction<const llvm::Value *>>
IDETaintAnalysis::getNormalEdgeFunction(const llvm::Instruction *curr,
                                        const llvm::Value *currNode,
                                        const llvm::Instruction *succ,
                                        const llvm::Value *succNode) {
  return EdgeIdentity<const llvm::Value *>::getInstance();
}

shared_ptr<EdgeFunction<const llvm::Value *>>
IDETaintAnalysis::getCallEdgeFunction(const llvm::Instruction *callStmt,
                                      const llvm::Value *srcNode,
                                      const llvm::Function *destiantionMethod,
                                      const llvm::Value *destNode) {
  return EdgeIdentity<const llvm::Value *>::getInstance();
}

shared_ptr<EdgeFunction<const llvm::Value *>>
IDETaintAnalysis::getReturnEdgeFunction(const llvm::Instruction *callSite,
                                        const llvm::Function *calleeMethod,
                                        const llvm::Instruction *exitStmt,
                                        const llvm::Value *exitNode,
                                        const llvm::Instruction *reSite,
                                        const llvm::Value *retNode) {
  return EdgeIdentity<const llvm::Value *>::getInstance();
}

shared_ptr<EdgeFunction<const llvm::Value *>>
IDETaintAnalysis::getCallToReturnEdgeFunction(const llvm::Instruction *callSite,
                                              const llvm::Value *callNode,
                                              const llvm::Instruction *retSite,
                                              const llvm::Value *retSiteNode) {
  return EdgeIdentity<const llvm::Value *>::getInstance();
}

shared_ptr<EdgeFunction<const llvm::Value *>>
IDETaintAnalysis::getSummaryEdgeFunction(const llvm::Instruction *callStmt,
                                         const llvm::Value *callNode,
                                         const llvm::Instruction *retSite,
                                         const llvm::Value *retSiteNode) {
  return EdgeIdentity<const llvm::Value *>::getInstance();
>>>>>>> 06822eac
}

IDETaintAnalysis::v_t IDETaintAnalysis::topElement() { return nullptr; }

IDETaintAnalysis::v_t IDETaintAnalysis::bottomElement() { return nullptr; }

IDETaintAnalysis::v_t IDETaintAnalysis::join(IDETaintAnalysis::v_t lhs,
                                             IDETaintAnalysis::v_t rhs) {
  return nullptr;
}

shared_ptr<EdgeFunction<IDETaintAnalysis::v_t>>
IDETaintAnalysis::allTopFunction() {
  return make_shared<IDETainAnalysisAllTop>();
}

IDETaintAnalysis::v_t IDETaintAnalysis::IDETainAnalysisAllTop::computeTarget(
    IDETaintAnalysis::v_t source) {
  return nullptr;
}

shared_ptr<EdgeFunction<IDETaintAnalysis::v_t>>
IDETaintAnalysis::IDETainAnalysisAllTop::composeWith(
<<<<<<< HEAD
    shared_ptr<EdgeFunction<IDETaintAnalysis::v_t>> secondFunction) {
  return EdgeIdentity<IDETaintAnalysis::v_t>::v();
=======
    shared_ptr<EdgeFunction<const llvm::Value *>> secondFunction) {
  return EdgeIdentity<const llvm::Value *>::getInstance();
>>>>>>> 06822eac
}

shared_ptr<EdgeFunction<IDETaintAnalysis::v_t>>
IDETaintAnalysis::IDETainAnalysisAllTop::joinWith(
<<<<<<< HEAD
    shared_ptr<EdgeFunction<IDETaintAnalysis::v_t>> otherFunction) {
  return EdgeIdentity<IDETaintAnalysis::v_t>::v();
=======
    shared_ptr<EdgeFunction<const llvm::Value *>> otherFunction) {
  return EdgeIdentity<const llvm::Value *>::getInstance();
>>>>>>> 06822eac
}

bool IDETaintAnalysis::IDETainAnalysisAllTop::equalTo(
    shared_ptr<EdgeFunction<IDETaintAnalysis::v_t>> other) {
  return false;
}

string IDETaintAnalysis::DtoString(IDETaintAnalysis::d_t d) const {
  return llvmIRToString(d);
}

string IDETaintAnalysis::VtoString(IDETaintAnalysis::v_t v) const {
  return llvmIRToString(v);
}

string IDETaintAnalysis::NtoString(IDETaintAnalysis::n_t n) const {
  return llvmIRToString(n);
}

string IDETaintAnalysis::MtoString(IDETaintAnalysis::m_t m) const {
  return m->getName().str();
}<|MERGE_RESOLUTION|>--- conflicted
+++ resolved
@@ -35,17 +35,16 @@
 
 // start formulating our analysis by specifying the parts required for IFDS
 
-<<<<<<< HEAD
 shared_ptr<FlowFunction<IDETaintAnalysis::d_t>>
 IDETaintAnalysis::getNormalFlowFunction(IDETaintAnalysis::n_t curr,
                                         IDETaintAnalysis::n_t succ) {
-  return Identity<IDETaintAnalysis::d_t>::v();
+  return Identity<IDETaintAnalysis::d_t>::getInstance();
 }
 
 shared_ptr<FlowFunction<IDETaintAnalysis::d_t>>
 IDETaintAnalysis::getCallFlowFunction(IDETaintAnalysis::n_t callStmt,
                                       IDETaintAnalysis::m_t destMthd) {
-  return Identity<IDETaintAnalysis::d_t>::v();
+  return Identity<IDETaintAnalysis::d_t>::getInstance();
 }
 
 shared_ptr<FlowFunction<IDETaintAnalysis::d_t>>
@@ -53,40 +52,14 @@
                                      IDETaintAnalysis::m_t calleeMthd,
                                      IDETaintAnalysis::n_t exitStmt,
                                      IDETaintAnalysis::n_t retSite) {
-  return Identity<IDETaintAnalysis::d_t>::v();
+  return Identity<IDETaintAnalysis::d_t>::getInstance();
 }
 
 shared_ptr<FlowFunction<IDETaintAnalysis::d_t>>
 IDETaintAnalysis::getCallToRetFlowFunction(IDETaintAnalysis::n_t callSite,
-                                           IDETaintAnalysis::n_t retSite) {
-  return Identity<IDETaintAnalysis::d_t>::v();
-=======
-shared_ptr<FlowFunction<const llvm::Value *>>
-IDETaintAnalysis::getNormalFlowFunction(const llvm::Instruction *curr,
-                                        const llvm::Instruction *succ) {
-  return Identity<const llvm::Value *>::getInstance();
-}
-
-shared_ptr<FlowFunction<const llvm::Value *>>
-IDETaintAnalysis::getCallFlowFunction(const llvm::Instruction *callStmt,
-                                      const llvm::Function *destMthd) {
-  return Identity<const llvm::Value *>::getInstance();
-}
-
-shared_ptr<FlowFunction<const llvm::Value *>>
-IDETaintAnalysis::getRetFlowFunction(const llvm::Instruction *callSite,
-                                     const llvm::Function *calleeMthd,
-                                     const llvm::Instruction *exitStmt,
-                                     const llvm::Instruction *retSite) {
-  return Identity<const llvm::Value *>::getInstance();
-}
-
-shared_ptr<FlowFunction<const llvm::Value *>>
-IDETaintAnalysis::getCallToRetFlowFunction(
-    const llvm::Instruction *callSite, const llvm::Instruction *retSite,
-    set<const llvm::Function *> callees) {
-  return Identity<const llvm::Value *>::getInstance();
->>>>>>> 06822eac
+                                           IDETaintAnalysis::n_t retSite,
+set<IDETaintAnalysis::m_t> callees) {
+  return Identity<IDETaintAnalysis::d_t>::getInstance();
 }
 
 shared_ptr<FlowFunction<IDETaintAnalysis::d_t>>
@@ -117,13 +90,12 @@
 
 // in addition provide specifications for the IDE parts
 
-<<<<<<< HEAD
 shared_ptr<EdgeFunction<IDETaintAnalysis::v_t>>
 IDETaintAnalysis::getNormalEdgeFunction(IDETaintAnalysis::n_t curr,
                                         IDETaintAnalysis::d_t currNode,
                                         IDETaintAnalysis::n_t succ,
                                         IDETaintAnalysis::d_t succNode) {
-  return EdgeIdentity<IDETaintAnalysis::v_t>::v();
+  return EdgeIdentity<IDETaintAnalysis::v_t>::getInstance();
 }
 
 shared_ptr<EdgeFunction<IDETaintAnalysis::v_t>>
@@ -131,7 +103,7 @@
                                       IDETaintAnalysis::d_t srcNode,
                                       IDETaintAnalysis::m_t destiantionMethod,
                                       IDETaintAnalysis::d_t destNode) {
-  return EdgeIdentity<IDETaintAnalysis::v_t>::v();
+  return EdgeIdentity<IDETaintAnalysis::v_t>::getInstance();
 }
 
 shared_ptr<EdgeFunction<IDETaintAnalysis::v_t>>
@@ -141,14 +113,14 @@
                                         IDETaintAnalysis::d_t exitNode,
                                         IDETaintAnalysis::n_t reSite,
                                         IDETaintAnalysis::d_t retNode) {
-  return EdgeIdentity<IDETaintAnalysis::v_t>::v();
+  return EdgeIdentity<IDETaintAnalysis::v_t>::getInstance();
 }
 
 shared_ptr<EdgeFunction<IDETaintAnalysis::v_t>>
 IDETaintAnalysis::getCallToReturnEdgeFunction(
     IDETaintAnalysis::n_t callSite, IDETaintAnalysis::d_t callNode,
     IDETaintAnalysis::n_t retSite, IDETaintAnalysis::d_t retSiteNode) {
-  return EdgeIdentity<IDETaintAnalysis::v_t>::v();
+  return EdgeIdentity<IDETaintAnalysis::v_t>::getInstance();
 }
 
 shared_ptr<EdgeFunction<IDETaintAnalysis::v_t>>
@@ -156,49 +128,7 @@
                                          IDETaintAnalysis::d_t callNode,
                                          IDETaintAnalysis::n_t retSite,
                                          IDETaintAnalysis::d_t retSiteNode) {
-  return EdgeIdentity<IDETaintAnalysis::v_t>::v();
-=======
-shared_ptr<EdgeFunction<const llvm::Value *>>
-IDETaintAnalysis::getNormalEdgeFunction(const llvm::Instruction *curr,
-                                        const llvm::Value *currNode,
-                                        const llvm::Instruction *succ,
-                                        const llvm::Value *succNode) {
-  return EdgeIdentity<const llvm::Value *>::getInstance();
-}
-
-shared_ptr<EdgeFunction<const llvm::Value *>>
-IDETaintAnalysis::getCallEdgeFunction(const llvm::Instruction *callStmt,
-                                      const llvm::Value *srcNode,
-                                      const llvm::Function *destiantionMethod,
-                                      const llvm::Value *destNode) {
-  return EdgeIdentity<const llvm::Value *>::getInstance();
-}
-
-shared_ptr<EdgeFunction<const llvm::Value *>>
-IDETaintAnalysis::getReturnEdgeFunction(const llvm::Instruction *callSite,
-                                        const llvm::Function *calleeMethod,
-                                        const llvm::Instruction *exitStmt,
-                                        const llvm::Value *exitNode,
-                                        const llvm::Instruction *reSite,
-                                        const llvm::Value *retNode) {
-  return EdgeIdentity<const llvm::Value *>::getInstance();
-}
-
-shared_ptr<EdgeFunction<const llvm::Value *>>
-IDETaintAnalysis::getCallToReturnEdgeFunction(const llvm::Instruction *callSite,
-                                              const llvm::Value *callNode,
-                                              const llvm::Instruction *retSite,
-                                              const llvm::Value *retSiteNode) {
-  return EdgeIdentity<const llvm::Value *>::getInstance();
-}
-
-shared_ptr<EdgeFunction<const llvm::Value *>>
-IDETaintAnalysis::getSummaryEdgeFunction(const llvm::Instruction *callStmt,
-                                         const llvm::Value *callNode,
-                                         const llvm::Instruction *retSite,
-                                         const llvm::Value *retSiteNode) {
-  return EdgeIdentity<const llvm::Value *>::getInstance();
->>>>>>> 06822eac
+  return EdgeIdentity<IDETaintAnalysis::v_t>::getInstance();
 }
 
 IDETaintAnalysis::v_t IDETaintAnalysis::topElement() { return nullptr; }
@@ -222,24 +152,14 @@
 
 shared_ptr<EdgeFunction<IDETaintAnalysis::v_t>>
 IDETaintAnalysis::IDETainAnalysisAllTop::composeWith(
-<<<<<<< HEAD
     shared_ptr<EdgeFunction<IDETaintAnalysis::v_t>> secondFunction) {
-  return EdgeIdentity<IDETaintAnalysis::v_t>::v();
-=======
-    shared_ptr<EdgeFunction<const llvm::Value *>> secondFunction) {
-  return EdgeIdentity<const llvm::Value *>::getInstance();
->>>>>>> 06822eac
+  return EdgeIdentity<IDETaintAnalysis::v_t>::getInstance();
 }
 
 shared_ptr<EdgeFunction<IDETaintAnalysis::v_t>>
 IDETaintAnalysis::IDETainAnalysisAllTop::joinWith(
-<<<<<<< HEAD
     shared_ptr<EdgeFunction<IDETaintAnalysis::v_t>> otherFunction) {
-  return EdgeIdentity<IDETaintAnalysis::v_t>::v();
-=======
-    shared_ptr<EdgeFunction<const llvm::Value *>> otherFunction) {
-  return EdgeIdentity<const llvm::Value *>::getInstance();
->>>>>>> 06822eac
+  return EdgeIdentity<IDETaintAnalysis::v_t>::getInstance();
 }
 
 bool IDETaintAnalysis::IDETainAnalysisAllTop::equalTo(
