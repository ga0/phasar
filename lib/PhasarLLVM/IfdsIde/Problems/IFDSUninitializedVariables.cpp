--- conflicted
+++ resolved
@@ -174,11 +174,7 @@
   return make_shared<UVFF>(curr);
 
   // otherwise we do not care and nothing changes
-<<<<<<< HEAD
-  return Identity<IFDSUnitializedVariables::d_t>::v();
-=======
-  return Identity<const llvm::Value *>::getInstance();
->>>>>>> 06822eac
+  return Identity<IFDSUnitializedVariables::d_t>::getInstance();
 }
 
 shared_ptr<FlowFunction<IFDSUnitializedVariables::d_t>>
@@ -277,11 +273,7 @@
      * An invoke statement must be treated the same as an ordinary call
      * statement
      */
-<<<<<<< HEAD
-    return Identity<IFDSUnitializedVariables::d_t>::v();
-=======
-    return Identity<const llvm::Value *>::getInstance();
->>>>>>> 06822eac
+    return Identity<IFDSUnitializedVariables::d_t>::getInstance();
   }
   cout << "error when getCallFlowFunction() was called\n"
           "instruction is neither a call- nor an invoke instruction!"
@@ -330,22 +322,14 @@
       return make_shared<UVFF>(call, ret);
     }
   }
-<<<<<<< HEAD
-  return KillAll<IFDSUnitializedVariables::d_t>::v();
-=======
-  return KillAll<const llvm::Value *>::getInstance();
->>>>>>> 06822eac
+  return KillAll<IFDSUnitializedVariables::d_t>::getInstance();
 }
 
 shared_ptr<FlowFunction<IFDSUnitializedVariables::d_t>>
 IFDSUnitializedVariables::getCallToRetFlowFunction(
-<<<<<<< HEAD
     IFDSUnitializedVariables::n_t callSite,
-    IFDSUnitializedVariables::n_t retSite) {
-=======
-    const llvm::Instruction *callSite, const llvm::Instruction *retSite,
-    std::set<const llvm::Function *> callees) {
->>>>>>> 06822eac
+    IFDSUnitializedVariables::n_t retSite,
+    set<IFDSUnitializedVariables::m_t> callees) {
   auto &lg = lg::get();
   BOOST_LOG_SEV(lg, DEBUG)
       << "IFDSUnitializedVariables::getCallToRetFlowFunction()";
@@ -353,11 +337,7 @@
   for (auto user : callSite->users()) {
     return make_shared<Kill<IFDSUnitializedVariables::d_t>>(user);
   }
-<<<<<<< HEAD
-  return Identity<IFDSUnitializedVariables::d_t>::v();
-=======
-  return Identity<const llvm::Value *>::getInstance();
->>>>>>> 06822eac
+  return Identity<IFDSUnitializedVariables::d_t>::getInstance();
 }
 
 shared_ptr<FlowFunction<IFDSUnitializedVariables::d_t>>
