--- conflicted
+++ resolved
@@ -35,48 +35,29 @@
 IDESolverTest::getNormalFlowFunction(IDESolverTest::n_t curr,
                                      IDESolverTest::n_t succ) {
   cout << "IDESolverTest::getNormalFlowFunction()\n";
-<<<<<<< HEAD
-  return Identity<IDESolverTest::d_t>::v();
-=======
-  return Identity<const llvm::Value *>::getInstance();
->>>>>>> 06822eac
+  return Identity<IDESolverTest::d_t>::getInstance();
 }
 
 shared_ptr<FlowFunction<IDESolverTest::d_t>>
 IDESolverTest::getCallFlowFunction(IDESolverTest::n_t callStmt,
                                    IDESolverTest::m_t destMthd) {
   cout << "IDESolverTest::getCallFlowFunction()\n";
-<<<<<<< HEAD
-  return Identity<IDESolverTest::d_t>::v();
-=======
-  return Identity<const llvm::Value *>::getInstance();
->>>>>>> 06822eac
+  return Identity<IDESolverTest::d_t>::getInstance();
 }
 
 shared_ptr<FlowFunction<IDESolverTest::d_t>> IDESolverTest::getRetFlowFunction(
     IDESolverTest::n_t callSite, IDESolverTest::m_t calleeMthd,
     IDESolverTest::n_t exitStmt, IDESolverTest::n_t retSite) {
   cout << "IDESolverTest::getRetFlowFunction()\n";
-<<<<<<< HEAD
-  return Identity<IDESolverTest::d_t>::v();
+  return Identity<IDESolverTest::d_t>::getInstance();
 }
 
 shared_ptr<FlowFunction<IDESolverTest::d_t>>
 IDESolverTest::getCallToRetFlowFunction(IDESolverTest::n_t callSite,
-                                        IDESolverTest::n_t retSite) {
+                                        IDESolverTest::n_t retSite,
+set<IDESolverTest::m_t> callees) {
   cout << "IDESolverTest::getCallToRetFlowFunction()\n";
-  return Identity<IDESolverTest::d_t>::v();
-=======
-  return Identity<const llvm::Value *>::getInstance();
-}
-
-shared_ptr<FlowFunction<const llvm::Value *>>
-IDESolverTest::getCallToRetFlowFunction(
-    const llvm::Instruction *callSite, const llvm::Instruction *retSite,
-    std::set<const llvm::Function *> callees) {
-  cout << "IDESolverTest::getCallToRetFlowFunction()\n";
-  return Identity<const llvm::Value *>::getInstance();
->>>>>>> 06822eac
+  return Identity<IDESolverTest::d_t>::getInstance();
 }
 
 shared_ptr<FlowFunction<IDESolverTest::d_t>>
@@ -113,22 +94,14 @@
                                      IDESolverTest::n_t succ,
                                      IDESolverTest::d_t succNode) {
   cout << "IDESolverTest::getNormalEdgeFunction()\n";
-<<<<<<< HEAD
-  return EdgeIdentity<IDESolverTest::v_t>::v();
-=======
-  return EdgeIdentity<const llvm::Value *>::getInstance();
->>>>>>> 06822eac
+  return EdgeIdentity<IDESolverTest::v_t>::getInstance();
 }
 
 shared_ptr<EdgeFunction<IDESolverTest::v_t>> IDESolverTest::getCallEdgeFunction(
     IDESolverTest::n_t callStmt, IDESolverTest::d_t srcNode,
     IDESolverTest::m_t destiantionMethod, IDESolverTest::d_t destNode) {
   cout << "IDESolverTest::getCallEdgeFunction()\n";
-<<<<<<< HEAD
-  return EdgeIdentity<IDESolverTest::v_t>::v();
-=======
-  return EdgeIdentity<const llvm::Value *>::getInstance();
->>>>>>> 06822eac
+  return EdgeIdentity<IDESolverTest::v_t>::getInstance();
 }
 
 shared_ptr<EdgeFunction<IDESolverTest::v_t>>
@@ -139,11 +112,7 @@
                                      IDESolverTest::n_t reSite,
                                      IDESolverTest::d_t retNode) {
   cout << "IDESolverTest::getReturnEdgeFunction()\n";
-<<<<<<< HEAD
-  return EdgeIdentity<IDESolverTest::v_t>::v();
-=======
-  return EdgeIdentity<const llvm::Value *>::getInstance();
->>>>>>> 06822eac
+  return EdgeIdentity<IDESolverTest::v_t>::getInstance();
 }
 
 shared_ptr<EdgeFunction<IDESolverTest::v_t>>
@@ -152,11 +121,7 @@
                                            IDESolverTest::n_t retSite,
                                            IDESolverTest::d_t retSiteNode) {
   cout << "IDESolverTest::getCallToReturnEdgeFunction()\n";
-<<<<<<< HEAD
-  return EdgeIdentity<IDESolverTest::v_t>::v();
-=======
-  return EdgeIdentity<const llvm::Value *>::getInstance();
->>>>>>> 06822eac
+  return EdgeIdentity<IDESolverTest::v_t>::getInstance();
 }
 
 shared_ptr<EdgeFunction<IDESolverTest::v_t>>
@@ -165,11 +130,7 @@
                                       IDESolverTest::n_t retSite,
                                       IDESolverTest::d_t retSiteNode) {
   cout << "IDESolverTest::getSummaryEdgeFunction()\n";
-<<<<<<< HEAD
-  return EdgeIdentity<IDESolverTest::v_t>::v();
-=======
-  return EdgeIdentity<const llvm::Value *>::getInstance();
->>>>>>> 06822eac
+  return EdgeIdentity<IDESolverTest::v_t>::getInstance();
 }
 
 IDESolverTest::v_t IDESolverTest::topElement() {
@@ -203,22 +164,14 @@
 IDESolverTest::IDESolverTestAllTop::composeWith(
     shared_ptr<EdgeFunction<IDESolverTest::v_t>> secondFunction) {
   cout << "IDESolverTest::IDESolverTestAllTop::composeWith()\n";
-<<<<<<< HEAD
-  return EdgeIdentity<IDESolverTest::v_t>::v();
-=======
-  return EdgeIdentity<const llvm::Value *>::getInstance();
->>>>>>> 06822eac
+  return EdgeIdentity<IDESolverTest::v_t>::getInstance();
 }
 
 shared_ptr<EdgeFunction<IDESolverTest::v_t>>
 IDESolverTest::IDESolverTestAllTop::joinWith(
     shared_ptr<EdgeFunction<IDESolverTest::v_t>> otherFunction) {
   cout << "IDESolverTest::IDESolverTestAllTop::joinWith()\n";
-<<<<<<< HEAD
-  return EdgeIdentity<IDESolverTest::v_t>::v();
-=======
-  return EdgeIdentity<const llvm::Value *>::getInstance();
->>>>>>> 06822eac
+  return EdgeIdentity<IDESolverTest::v_t>::getInstance();
 }
 
 bool IDESolverTest::IDESolverTestAllTop::equalTo(
