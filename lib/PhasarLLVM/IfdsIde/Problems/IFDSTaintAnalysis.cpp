/******************************************************************************
 * Copyright (c) 2017 Philipp Schubert.
 * All rights reserved. This program and the accompanying materials are made
 * available under the terms of LICENSE.txt.
 *
 * Contributors:
 *     Philipp Schubert and others
 *****************************************************************************/

#include <llvm/IR/CallSite.h>
#include <llvm/IR/Function.h>
#include <llvm/IR/Instruction.h>
#include <llvm/IR/Instructions.h>
#include <llvm/IR/LLVMContext.h>
#include <llvm/IR/Type.h>
#include <llvm/IR/Value.h>
#include <phasar/PhasarLLVM/ControlFlow/LLVMBasedICFG.h>
#include <phasar/PhasarLLVM/IfdsIde/FlowFunction.h>
#include <phasar/PhasarLLVM/IfdsIde/FlowFunctions/Gen.h>
#include <phasar/PhasarLLVM/IfdsIde/FlowFunctions/GenAll.h>
#include <phasar/PhasarLLVM/IfdsIde/FlowFunctions/GenIf.h>
#include <phasar/PhasarLLVM/IfdsIde/FlowFunctions/Identity.h>
#include <phasar/PhasarLLVM/IfdsIde/FlowFunctions/Kill.h>
#include <phasar/PhasarLLVM/IfdsIde/FlowFunctions/KillAll.h>
#include <phasar/PhasarLLVM/IfdsIde/LLVMFlowFunctions/MapFactsToCallee.h>
#include <phasar/PhasarLLVM/IfdsIde/LLVMFlowFunctions/MapFactsToCaller.h>
#include <phasar/PhasarLLVM/IfdsIde/LLVMZeroValue.h>
#include <phasar/PhasarLLVM/IfdsIde/Problems/IFDSTaintAnalysis.h>
#include <phasar/PhasarLLVM/IfdsIde/SpecialSummaries.h>
#include <phasar/Utils/LLVMShorthands.h>
#include <phasar/Utils/Logger.h>
#include <utility>
using namespace std;

// Source functions - critical argument(s) - signature:
//  -fread - 0 - size_t fread(void *ptr, size_t size, size_t nmemb, FILE
//  *stream);
//  -read - 1 - ssize_t read(int fd, void *buf, size_t count);
//  -fgetc - ret - int fgetc(FILE *stream);
//  -fgets - ret - char *fgets(char *s, int size, FILE *stream);
//  -getc - ret - int getc(FILE *stream);
//  -getchar - ret - int getchar(void);
//  -ungetc - ret - int ungetc(int c, FILE *stream);
//
// Sink functions - critical argument(s) - signature:
//  -fwrite - 0 - size_t fwrite(const void *ptr, size_t size, size_t nmemb, FILE
//  *stream);
//  -write - 1 - ssize_t write(int fd, const void *buf, size_t count);
//  -printf - everything - int printf(const char *format, ...);
//  -fputc - 0 - int fputc(int c, FILE *stream);
//  -fputs - 0 - int fputs(const char *s, FILE *stream);
//  -putc - 0 - int putc(int c, FILE *stream);
//  -putchar - 0 - int putchar(int c);
//  -puts - 0 - int puts(const char *s);

// Define what the source functions are
const map<string, IFDSTaintAnalysis::SourceFunction> IFDSTaintAnalysis::Sources{
    {"fread", IFDSTaintAnalysis::SourceFunction("fread", {0}, false)},
    {"read", IFDSTaintAnalysis::SourceFunction("read", {1}, false)},
    {"fgetc", IFDSTaintAnalysis::SourceFunction("fgetc", true)},
    {"fgets", IFDSTaintAnalysis::SourceFunction("fgets", {0}, true)},
    {"getc", IFDSTaintAnalysis::SourceFunction("getc", true)},
    {"getchar", IFDSTaintAnalysis::SourceFunction("getchar", true)},
    {"ungetc", IFDSTaintAnalysis::SourceFunction("ungetc", true)}};

// Define what the sink functions are
const map<string, IFDSTaintAnalysis::SinkFunction> IFDSTaintAnalysis::Sinks{
    {"fwrite", IFDSTaintAnalysis::SinkFunction("fwrite", {0})},
    {"write", IFDSTaintAnalysis::SinkFunction("write", {1})},
    {"printf",
     IFDSTaintAnalysis::SinkFunction("printf", {0, 1, 2, 3, 4, 5, 6, 7, 8, 9})},
    {"fputc", IFDSTaintAnalysis::SinkFunction("fputc", {0})},
    {"fputs", IFDSTaintAnalysis::SinkFunction("fputs", {0})},
    {"putc", IFDSTaintAnalysis::SinkFunction("putc", {0})},
    {"putchar", IFDSTaintAnalysis::SinkFunction("putchar", {0})},
    {"puts", IFDSTaintAnalysis::SinkFunction("puts", {0})}};

IFDSTaintAnalysis::IFDSTaintAnalysis(IFDSTaintAnalysis::i_t icfg,
                                     vector<string> EntryPoints)
    : DefaultIFDSTabulationProblem(icfg), EntryPoints(EntryPoints) {
  IFDSTaintAnalysis::zerovalue = createZeroValue();
}

shared_ptr<FlowFunction<IFDSTaintAnalysis::d_t>>
IFDSTaintAnalysis::getNormalFlowFunction(IFDSTaintAnalysis::n_t curr,
                                         IFDSTaintAnalysis::n_t succ) {
  auto &lg = lg::get();
  BOOST_LOG_SEV(lg, DEBUG) << "IFDSTaintAnalysis::getNormalFlowFunction()";
  // Taint the commandline arguments
  if (curr->getFunction()->getName().str() == "main" &&
      icfg.isStartPoint(curr)) {
    set<IFDSTaintAnalysis::d_t> CmdArgs;
    for (auto &Arg : curr->getFunction()->args()) {
      CmdArgs.insert(&Arg);
      Arg.print(llvm::outs());
    }
    return make_shared<GenAll<IFDSTaintAnalysis::d_t>>(CmdArgs, zeroValue());
  }
  // If a tainted value is stored, the store location must be tainted too
  if (auto Store = llvm::dyn_cast<llvm::StoreInst>(curr)) {
    struct TAFF : FlowFunction<IFDSTaintAnalysis::d_t> {
      const llvm::StoreInst *store;
      TAFF(const llvm::StoreInst *s) : store(s){};
      set<IFDSTaintAnalysis::d_t>
      computeTargets(IFDSTaintAnalysis::d_t source) override {
        if (store->getValueOperand() == source) {
          return set<IFDSTaintAnalysis::d_t>{store->getPointerOperand(),
                                             source};
        } else if (store->getValueOperand() != source &&
                   store->getPointerOperand() == source) {
          return {};
        } else {
          return {source};
        }
      }
    };
    return make_shared<TAFF>(Store);
  }
  // If a tainted value is loaded, the loaded value is of course tainted
  if (auto Load = llvm::dyn_cast<llvm::LoadInst>(curr)) {
<<<<<<< HEAD
    return make_shared<GenIf<IFDSTaintAnalysis::d_t>>(
        Load, zeroValue(), [Load](IFDSTaintAnalysis::d_t source) {
=======
    // struct TAFF : FlowFunction<const llvm::Value *> {
    //   const llvm::LoadInst *load;
    //   TAFF(const llvm::LoadInst *l) : load(l) {}
    //   set<const llvm::Value *>
    //   computeTargets(const llvm::Value *source) override {
    //     if (source == load->getPointerOperand()) {
    //       return {load, source};
    //     } else {
    //       return {source};
    //     }
    //   }
    // };
    // return make_shared<TAFF>(Load);
    return make_shared<GenIf<const llvm::Value *>>(
        Load, zeroValue(), [Load](const llvm::Value *source) {
>>>>>>> 06822eac
          return source == Load->getPointerOperand();
        });
  }
  // Check is a value is read from a pointer or struct
  if (auto GEP = llvm::dyn_cast<llvm::GetElementPtrInst>(curr)) {
    return make_shared<GenIf<IFDSTaintAnalysis::d_t>>(
        GEP, zeroValue(), [GEP](IFDSTaintAnalysis::d_t source) {
          return source == GEP->getPointerOperand();
        });
  }
  // Otherwise we do not care and leave everything as it is
<<<<<<< HEAD
  return Identity<IFDSTaintAnalysis::d_t>::v();
=======
  return Identity<const llvm::Value *>::getInstance();
>>>>>>> 06822eac
}

shared_ptr<FlowFunction<IFDSTaintAnalysis::d_t>>
IFDSTaintAnalysis::getCallFlowFunction(IFDSTaintAnalysis::n_t callStmt,
                                       IFDSTaintAnalysis::m_t destMthd) {
  auto &lg = lg::get();
  BOOST_LOG_SEV(lg, DEBUG) << "IFDSTaintAnalysis::getCallFlowFunction()";
  // Check if a source or sink function is called:
  // We then can kill all data-flow facts not following the called function.
  // The respective taints or leaks are then generated in the corresponding
  // call to return flow function.
  if (Sources.count(destMthd->getName().str()) ||
      Sinks.count(destMthd->getName().str())) {
<<<<<<< HEAD
    return KillAll<IFDSTaintAnalysis::d_t>::v();
=======
    return KillAll<const llvm::Value *>::getInstance();
>>>>>>> 06822eac
  }
  // Map the actual into the formal parameters
  if (llvm::isa<llvm::CallInst>(callStmt) ||
      llvm::isa<llvm::InvokeInst>(callStmt)) {
<<<<<<< HEAD
=======
    // Do the mapping
    // struct TAFF : FlowFunction<const llvm::Value *> {
    //   llvm::ImmutableCallSite callSite;
    //   const llvm::Function *destMthd;
    //   const llvm::Value *zerovalue;
    //   const IFDSTaintAnalysis *taintanalysis;
    //   vector<const llvm::Value *> actuals;
    //   vector<const llvm::Value *> formals;
    //   TAFF(llvm::ImmutableCallSite cs, const llvm::Function *dm,
    //        const llvm::Value *zv, const IFDSTaintAnalysis *ta)
    //       : callSite(cs), destMthd(dm), zerovalue(zv), taintanalysis(ta) {
    //     // set up the actual parameters
    //     for (unsigned idx = 0; idx < callSite.getNumArgOperands(); ++idx) {
    //       actuals.push_back(callSite.getArgOperand(idx));
    //     }
    //     // set up the actual parameters
    //     for (unsigned idx = 0; idx < destMthd->arg_size(); ++idx) {
    //       formals.push_back(getNthFunctionArgument(destMthd, idx));
    //     }
    //   }
    //   set<const llvm::Value *> computeTargets(const llvm::Value *source) {
    //     if (!taintanalysis->isZeroValue(source)) {
    //       set<const llvm::Value *> res;
    //       for (unsigned idx = 0; idx < actuals.size(); ++idx) {
    //         if (source == actuals[idx]) {
    //           res.insert(formals[idx]); // corresponding formal
    //           // res.insert(source); // corresponding actual
    //           res.insert(zerovalue);
    //         }
    //       }
    //       return res;
    //     } else {
    //       return {source};
    //     }
    //   }
    // };
    // return make_shared<TAFF>(llvm::ImmutableCallSite(callStmt), destMthd,
    // zeroValue(), this);
>>>>>>> 06822eac
    return make_shared<MapFactsToCallee>(llvm::ImmutableCallSite(callStmt),
                                         destMthd);
  }
  // Pass everything else as identity
<<<<<<< HEAD
  return Identity<IFDSTaintAnalysis::d_t>::v();
=======
  return Identity<const llvm::Value *>::getInstance();
>>>>>>> 06822eac
}

shared_ptr<FlowFunction<IFDSTaintAnalysis::d_t>>
IFDSTaintAnalysis::getRetFlowFunction(IFDSTaintAnalysis::n_t callSite,
                                      IFDSTaintAnalysis::m_t calleeMthd,
                                      IFDSTaintAnalysis::n_t exitStmt,
                                      IFDSTaintAnalysis::n_t retSite) {
  auto &lg = lg::get();
  BOOST_LOG_SEV(lg, DEBUG) << "IFDSTaintAnalysis::getRetFlowFunction()";
  // We must check if the return value and formal parameter are tainted, if so
  // we must taint all user's of the function call. We are only interested in
  // formal parameters of pointer/reference type.
  return make_shared<MapFactsToCaller>(
      llvm::ImmutableCallSite(callSite), calleeMthd, exitStmt,
      [](IFDSTaintAnalysis::d_t formal) {
        return formal->getType()->isPointerTy();
      });
  // All other stuff is killed at this point
}

<<<<<<< HEAD
shared_ptr<FlowFunction<IFDSTaintAnalysis::d_t>>
IFDSTaintAnalysis::getCallToRetFlowFunction(IFDSTaintAnalysis::n_t callSite,
                                            IFDSTaintAnalysis::n_t retSite) {
=======
shared_ptr<FlowFunction<const llvm::Value *>>
IFDSTaintAnalysis::getCallToRetFlowFunction(
    const llvm::Instruction *callSite, const llvm::Instruction *retSite,
    set<const llvm::Function *> callees) {
>>>>>>> 06822eac
  auto &lg = lg::get();
  BOOST_LOG_SEV(lg, DEBUG) << "IFDSTaintAnalysis::getCallToRetFlowFunction()";
  // Process the effects of source or sink functions that are called
  for (auto *Callee : icfg.getCalleesOfCallAt(callSite)) {
    string FunctionName = cxx_demangle(Callee->getName().str());
    if (Sources.count(FunctionName)) {
      // process generated taints
      BOOST_LOG_SEV(lg, DEBUG) << "Plugin SOURCE effects";
      auto Source = Sources.at(FunctionName);
      set<IFDSTaintAnalysis::d_t> ToGenerate;
      llvm::ImmutableCallSite CallSite(callSite);
      for (auto FormalIndex : Source.genargs) {
        IFDSTaintAnalysis::d_t V = CallSite.getArgOperand(FormalIndex);
        // Insert the value V that gets tainted
        ToGenerate.insert(V);
        // We also have to collect all aliases of V and generate them
        auto PTS = icfg.getWholeModulePTG().getPointsToSet(V);
        for (auto Alias : PTS) {
          ToGenerate.insert(Alias);
        }
      }
      if (Source.genreturn) {
        ToGenerate.insert(callSite);
      }
      return make_shared<GenAll<IFDSTaintAnalysis::d_t>>(ToGenerate,
                                                         zeroValue());
    }
    if (Sinks.count(FunctionName)) {
      // process leaks
      BOOST_LOG_SEV(lg, DEBUG) << "Plugin SINK effects";
      struct TAFF : FlowFunction<IFDSTaintAnalysis::d_t> {
        llvm::ImmutableCallSite callSite;
        IFDSTaintAnalysis::m_t calledMthd;
        SinkFunction sink;
        map<IFDSTaintAnalysis::n_t, set<IFDSTaintAnalysis::d_t>> &Leaks;
        const IFDSTaintAnalysis *taintanalysis;
        TAFF(llvm::ImmutableCallSite cs, IFDSTaintAnalysis::m_t calledMthd,
             SinkFunction s,
             map<IFDSTaintAnalysis::n_t, set<IFDSTaintAnalysis::d_t>> &leaks,
             const IFDSTaintAnalysis *ta)
            : callSite(cs), calledMthd(calledMthd), sink(s), Leaks(leaks),
              taintanalysis(ta) {}
        set<IFDSTaintAnalysis::d_t>
        computeTargets(IFDSTaintAnalysis::d_t source) {
          // check if a tainted value flows into a sink
          // if so, add to Leaks and return id
          if (!taintanalysis->isZeroValue(source)) {
            for (unsigned idx = 0; idx < callSite.getNumArgOperands(); ++idx) {
              if (source == callSite.getArgOperand(idx) &&
                  (find(sink.sinkargs.begin(), sink.sinkargs.end(), idx) !=
                   sink.sinkargs.end())) {
                cout << "FOUND LEAK" << endl;
                Leaks[callSite.getInstruction()].insert(source);
              }
            }
          }
          return {source};
        }
      };
      return make_shared<TAFF>(llvm::ImmutableCallSite(callSite), Callee,
                               Sinks.at(FunctionName), Leaks, this);
    }
  }
  // Otherwise pass everything as it is
<<<<<<< HEAD
  return Identity<IFDSTaintAnalysis::d_t>::v();
=======
  return Identity<const llvm::Value *>::getInstance();
>>>>>>> 06822eac
}

shared_ptr<FlowFunction<IFDSTaintAnalysis::d_t>>
IFDSTaintAnalysis::getSummaryFlowFunction(IFDSTaintAnalysis::n_t callStmt,
                                          IFDSTaintAnalysis::m_t destMthd) {
  SpecialSummaries<IFDSTaintAnalysis::d_t> &specialSummaries =
      SpecialSummaries<IFDSTaintAnalysis::d_t>::getInstance();
  string FunctionName = destMthd->getName().str();
  // If we have a special summary, which is neither a source function, nor
  // a sink function, then we provide it to the solver.
  if (specialSummaries.containsSpecialSummary(FunctionName) &&
      !Sources.count(FunctionName) && !Sinks.count(FunctionName)) {
    return specialSummaries.getSpecialFlowFunctionSummary(FunctionName);
  } else {
    // Otherwise we indicate, that not special summary exists
    // and the solver thus calls the call flow function instead
    return nullptr;
  }
}

map<IFDSTaintAnalysis::n_t, set<IFDSTaintAnalysis::d_t>>
IFDSTaintAnalysis::initialSeeds() {
  auto &lg = lg::get();
  BOOST_LOG_SEV(lg, DEBUG) << "IFDSTaintAnalysis::initialSeeds()";
  // just start in main()
  map<IFDSTaintAnalysis::n_t, set<IFDSTaintAnalysis::d_t>> SeedMap;
  for (auto &EntryPoint : EntryPoints) {
    SeedMap.insert(std::make_pair(&icfg.getMethod(EntryPoint)->front().front(),
                                  set<IFDSTaintAnalysis::d_t>({zeroValue()})));
  }
  return SeedMap;
}

IFDSTaintAnalysis::d_t IFDSTaintAnalysis::createZeroValue() {
  auto &lg = lg::get();
  BOOST_LOG_SEV(lg, DEBUG) << "IFDSTaintAnalysis::createZeroValue()";
  // create a special value to represent the zero value!
  return LLVMZeroValue::getInstance();
}

bool IFDSTaintAnalysis::isZeroValue(IFDSTaintAnalysis::d_t d) const {
  return isLLVMZeroValue(d);
}

string IFDSTaintAnalysis::DtoString(IFDSTaintAnalysis::d_t d) const {
  return llvmIRToString(d);
}

string IFDSTaintAnalysis::NtoString(IFDSTaintAnalysis::n_t n) const {
  return llvmIRToString(n);
}

string IFDSTaintAnalysis::MtoString(IFDSTaintAnalysis::m_t m) const {
  return m->getName().str();
}<|MERGE_RESOLUTION|>--- conflicted
+++ resolved
@@ -118,26 +118,8 @@
   }
   // If a tainted value is loaded, the loaded value is of course tainted
   if (auto Load = llvm::dyn_cast<llvm::LoadInst>(curr)) {
-<<<<<<< HEAD
     return make_shared<GenIf<IFDSTaintAnalysis::d_t>>(
         Load, zeroValue(), [Load](IFDSTaintAnalysis::d_t source) {
-=======
-    // struct TAFF : FlowFunction<const llvm::Value *> {
-    //   const llvm::LoadInst *load;
-    //   TAFF(const llvm::LoadInst *l) : load(l) {}
-    //   set<const llvm::Value *>
-    //   computeTargets(const llvm::Value *source) override {
-    //     if (source == load->getPointerOperand()) {
-    //       return {load, source};
-    //     } else {
-    //       return {source};
-    //     }
-    //   }
-    // };
-    // return make_shared<TAFF>(Load);
-    return make_shared<GenIf<const llvm::Value *>>(
-        Load, zeroValue(), [Load](const llvm::Value *source) {
->>>>>>> 06822eac
           return source == Load->getPointerOperand();
         });
   }
@@ -149,11 +131,7 @@
         });
   }
   // Otherwise we do not care and leave everything as it is
-<<<<<<< HEAD
-  return Identity<IFDSTaintAnalysis::d_t>::v();
-=======
-  return Identity<const llvm::Value *>::getInstance();
->>>>>>> 06822eac
+  return Identity<IFDSTaintAnalysis::d_t>::getInstance();
 }
 
 shared_ptr<FlowFunction<IFDSTaintAnalysis::d_t>>
@@ -167,65 +145,16 @@
   // call to return flow function.
   if (Sources.count(destMthd->getName().str()) ||
       Sinks.count(destMthd->getName().str())) {
-<<<<<<< HEAD
-    return KillAll<IFDSTaintAnalysis::d_t>::v();
-=======
-    return KillAll<const llvm::Value *>::getInstance();
->>>>>>> 06822eac
+    return KillAll<IFDSTaintAnalysis::d_t>::getInstance();
   }
   // Map the actual into the formal parameters
   if (llvm::isa<llvm::CallInst>(callStmt) ||
       llvm::isa<llvm::InvokeInst>(callStmt)) {
-<<<<<<< HEAD
-=======
-    // Do the mapping
-    // struct TAFF : FlowFunction<const llvm::Value *> {
-    //   llvm::ImmutableCallSite callSite;
-    //   const llvm::Function *destMthd;
-    //   const llvm::Value *zerovalue;
-    //   const IFDSTaintAnalysis *taintanalysis;
-    //   vector<const llvm::Value *> actuals;
-    //   vector<const llvm::Value *> formals;
-    //   TAFF(llvm::ImmutableCallSite cs, const llvm::Function *dm,
-    //        const llvm::Value *zv, const IFDSTaintAnalysis *ta)
-    //       : callSite(cs), destMthd(dm), zerovalue(zv), taintanalysis(ta) {
-    //     // set up the actual parameters
-    //     for (unsigned idx = 0; idx < callSite.getNumArgOperands(); ++idx) {
-    //       actuals.push_back(callSite.getArgOperand(idx));
-    //     }
-    //     // set up the actual parameters
-    //     for (unsigned idx = 0; idx < destMthd->arg_size(); ++idx) {
-    //       formals.push_back(getNthFunctionArgument(destMthd, idx));
-    //     }
-    //   }
-    //   set<const llvm::Value *> computeTargets(const llvm::Value *source) {
-    //     if (!taintanalysis->isZeroValue(source)) {
-    //       set<const llvm::Value *> res;
-    //       for (unsigned idx = 0; idx < actuals.size(); ++idx) {
-    //         if (source == actuals[idx]) {
-    //           res.insert(formals[idx]); // corresponding formal
-    //           // res.insert(source); // corresponding actual
-    //           res.insert(zerovalue);
-    //         }
-    //       }
-    //       return res;
-    //     } else {
-    //       return {source};
-    //     }
-    //   }
-    // };
-    // return make_shared<TAFF>(llvm::ImmutableCallSite(callStmt), destMthd,
-    // zeroValue(), this);
->>>>>>> 06822eac
     return make_shared<MapFactsToCallee>(llvm::ImmutableCallSite(callStmt),
                                          destMthd);
   }
   // Pass everything else as identity
-<<<<<<< HEAD
-  return Identity<IFDSTaintAnalysis::d_t>::v();
-=======
-  return Identity<const llvm::Value *>::getInstance();
->>>>>>> 06822eac
+  return Identity<IFDSTaintAnalysis::d_t>::getInstance();
 }
 
 shared_ptr<FlowFunction<IFDSTaintAnalysis::d_t>>
@@ -246,16 +175,10 @@
   // All other stuff is killed at this point
 }
 
-<<<<<<< HEAD
 shared_ptr<FlowFunction<IFDSTaintAnalysis::d_t>>
 IFDSTaintAnalysis::getCallToRetFlowFunction(IFDSTaintAnalysis::n_t callSite,
-                                            IFDSTaintAnalysis::n_t retSite) {
-=======
-shared_ptr<FlowFunction<const llvm::Value *>>
-IFDSTaintAnalysis::getCallToRetFlowFunction(
-    const llvm::Instruction *callSite, const llvm::Instruction *retSite,
-    set<const llvm::Function *> callees) {
->>>>>>> 06822eac
+                                            IFDSTaintAnalysis::n_t retSite,
+                                            set<IFDSTaintAnalysis::m_t> callees) {
   auto &lg = lg::get();
   BOOST_LOG_SEV(lg, DEBUG) << "IFDSTaintAnalysis::getCallToRetFlowFunction()";
   // Process the effects of source or sink functions that are called
@@ -320,11 +243,7 @@
     }
   }
   // Otherwise pass everything as it is
-<<<<<<< HEAD
-  return Identity<IFDSTaintAnalysis::d_t>::v();
-=======
-  return Identity<const llvm::Value *>::getInstance();
->>>>>>> 06822eac
+  return Identity<IFDSTaintAnalysis::d_t>::getInstance();
 }
 
 shared_ptr<FlowFunction<IFDSTaintAnalysis::d_t>>
