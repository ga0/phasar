--- conflicted
+++ resolved
@@ -14,13 +14,8 @@
 #include <phasar/PhasarLLVM/IfdsIde/FlowFunctions/Gen.h>
 #include <phasar/PhasarLLVM/IfdsIde/FlowFunctions/Kill.h>
 #include <phasar/PhasarLLVM/IfdsIde/Problems/IFDSSignAnalysis.h>
-<<<<<<< HEAD
-#include <phasar/Utils/LLVMShorthands.h>
-using namespace std;
-=======
 using namespace psr;
-namespace psr{
->>>>>>> adcbdf56
+namespace psr {
 
 IFDSSignAnalysis::IFDSSignAnalysis(IFDSSignAnalysis::i_t icfg,
                                    vector<string> EntryPoints)
@@ -97,4 +92,4 @@
 string IFDSSignAnalysis::MtoString(IFDSSignAnalysis::m_t m) const {
   return m->getName().str();
 }
-}//namespace psr+} // namespace psr