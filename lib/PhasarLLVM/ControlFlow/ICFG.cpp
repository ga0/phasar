--- conflicted
+++ resolved
@@ -16,14 +16,9 @@
 
 #include <iostream>
 #include <phasar/PhasarLLVM/ControlFlow/ICFG.h>
-<<<<<<< HEAD
-using namespace std;
-using namespace psr;
-=======
 
 using namespace psr;
 using namespace std;
->>>>>>> ab2389c8
 
 namespace psr {
 
