--- conflicted
+++ resolved
@@ -95,11 +95,6 @@
                              SoundnessFlag SF)
     : IRDB(IRDB), CGType(CGType), SF(SF), TH(TH), PT(PT) {
   PAMM_GET_INSTANCE;
-<<<<<<< HEAD
-  auto &LG = lg::get();
-=======
-  // auto &lg = lg::get();
->>>>>>> e81ba2c3
   // check for faults in the logic
   if (!TH && (CGType != CallGraphAnalysisType::NORESOLVE)) {
     // no type hierarchy information provided by the user,
@@ -113,11 +108,7 @@
     this->PT = new LLVMPointsToInfo(IRDB);
     UserPTInfos = false;
   }
-<<<<<<< HEAD
-  LOG_IF_ENABLE(BOOST_LOG_SEV(LG, INFO)
-=======
   LOG_IF_ENABLE(BOOST_LOG_SEV(lg::get(), INFO)
->>>>>>> e81ba2c3
                 << "Starting CallGraphAnalysisType: " << CGType);
   VisitedFunctions.reserve(IRDB.getAllFunctions().size());
   unique_ptr<Resolver> Res([CGType, &IRDB, TH, PT,
@@ -160,12 +151,8 @@
               PAMM_SEVERITY_LEVEL::Full);
   REG_COUNTER("CG Vertices", getNumOfVertices(), PAMM_SEVERITY_LEVEL::Full);
   REG_COUNTER("CG Edges", getNumOfEdges(), PAMM_SEVERITY_LEVEL::Full);
-<<<<<<< HEAD
-  LOG_IF_ENABLE(BOOST_LOG_SEV(LG, INFO) << "Call graph has been constructed");
-=======
   LOG_IF_ENABLE(BOOST_LOG_SEV(lg::get(), INFO)
                 << "Call graph has been constructed");
->>>>>>> e81ba2c3
 }
 
 LLVMBasedICFG::~LLVMBasedICFG() {
@@ -182,19 +169,11 @@
 void LLVMBasedICFG::constructionWalker(const llvm::Function *F,
                                        Resolver &Resolver) {
   PAMM_GET_INSTANCE;
-<<<<<<< HEAD
-  auto &LG = lg::get();
-  LOG_IF_ENABLE(BOOST_LOG_SEV(LG, DEBUG)
-                << "Walking in function: " << F->getName().str());
-  if (F->isDeclaration() || !VisitedFunctions.insert(F).second) {
-    LOG_IF_ENABLE(BOOST_LOG_SEV(LG, DEBUG)
-=======
   // auto &lg = lg::get();
   LOG_IF_ENABLE(BOOST_LOG_SEV(lg::get(), DEBUG)
                 << "Walking in function: " << F->getName().str());
   if (F->isDeclaration() || !VisitedFunctions.insert(F).second) {
     LOG_IF_ENABLE(BOOST_LOG_SEV(lg::get(), DEBUG)
->>>>>>> e81ba2c3
                   << "Function already visited or only declaration: "
                   << F->getName().str());
     return;
@@ -220,11 +199,11 @@
         llvm::ImmutableCallSite CS(&I);
         set<const llvm::Function *> PossibleTargets;
         // check if function call can be resolved statically
-<<<<<<< HEAD
         if (CS.getCalledFunction() != nullptr) {
           PossibleTargets.insert(CS.getCalledFunction());
-          LOG_IF_ENABLE(BOOST_LOG_SEV(LG, DEBUG) << "Found static call-site: ");
-          LOG_IF_ENABLE(BOOST_LOG_SEV(LG, DEBUG)
+          LOG_IF_ENABLE(BOOST_LOG_SEV(lg::get(), DEBUG)
+                        << "Found static call-site: ");
+          LOG_IF_ENABLE(BOOST_LOG_SEV(lg::get(), DEBUG)
                         << "  " << llvmIRToString(CS.getInstruction()));
         } else {
           // still try to resolve the called function statically
@@ -233,38 +212,15 @@
               !SV->hasName() ? nullptr : IRDB.getFunction(SV->getName());
           if (ValueFunction) {
             PossibleTargets.insert(ValueFunction);
-            LOG_IF_ENABLE(BOOST_LOG_SEV(LG, DEBUG)
-=======
-        if (cs.getCalledFunction() != nullptr) {
-          possible_targets.insert(cs.getCalledFunction());
-          LOG_IF_ENABLE(BOOST_LOG_SEV(lg::get(), DEBUG)
-                        << "Found static call-site: ");
-          LOG_IF_ENABLE(BOOST_LOG_SEV(lg::get(), DEBUG)
-                        << "  " << llvmIRToString(cs.getInstruction()));
-        } else {
-          // still try to resolve the called function statically
-          const llvm::Value *sv = cs.getCalledValue()->stripPointerCasts();
-          const llvm::Function *valueFunction =
-              !sv->hasName() ? nullptr : IRDB.getFunction(sv->getName());
-          if (valueFunction) {
-            possible_targets.insert(valueFunction);
             LOG_IF_ENABLE(BOOST_LOG_SEV(lg::get(), DEBUG)
->>>>>>> e81ba2c3
                           << "Found static call-site: "
                           << llvmIRToString(CS.getInstruction()));
           } else {
             // the function call must be resolved dynamically
-<<<<<<< HEAD
-            LOG_IF_ENABLE(BOOST_LOG_SEV(LG, DEBUG)
-                          << "Found dynamic call-site: ");
-            LOG_IF_ENABLE(BOOST_LOG_SEV(LG, DEBUG)
-                          << "  " << llvmIRToString(CS.getInstruction()));
-=======
             LOG_IF_ENABLE(BOOST_LOG_SEV(lg::get(), DEBUG)
                           << "Found dynamic call-site: ");
             LOG_IF_ENABLE(BOOST_LOG_SEV(lg::get(), DEBUG)
-                          << "  " << llvmIRToString(cs.getInstruction()));
->>>>>>> e81ba2c3
+                          << "  " << llvmIRToString(CS.getInstruction()));
             // call the resolve routine
             if (isVirtualFunctionCall(CS.getInstruction())) {
               PossibleTargets = Resolver.resolveVirtualCall(CS);
@@ -274,13 +230,8 @@
           }
         }
 
-<<<<<<< HEAD
-        LOG_IF_ENABLE(BOOST_LOG_SEV(LG, DEBUG)
+        LOG_IF_ENABLE(BOOST_LOG_SEV(lg::get(), DEBUG)
                       << "Found " << PossibleTargets.size()
-=======
-        LOG_IF_ENABLE(BOOST_LOG_SEV(lg::get(), DEBUG)
-                      << "Found " << possible_targets.size()
->>>>>>> e81ba2c3
                       << " possible target(s)");
 
         Resolver.handlePossibleTargets(CS, PossibleTargets);
@@ -477,25 +428,18 @@
  * more than one start point in case of a backward analysis.
  */
 set<const llvm::Instruction *>
-LLVMBasedICFG::getStartPointsOf(const llvm::Function *M) const {
-  if (!M) {
+LLVMBasedICFG::getStartPointsOf(const llvm::Function *Fun) const {
+  if (!Fun) {
     return {};
   }
-  if (!M->isDeclaration()) {
-    return {&M->front().front()};
+  if (!Fun->isDeclaration()) {
+    return {&Fun->front().front()};
     // } else if (!getStartPointsOf(getMethod(m->getName().str())).empty()) {
     // return getStartPointsOf(getMethod(m->getName().str()));
   } else {
-<<<<<<< HEAD
-    auto &LG = lg::get();
-    LOG_IF_ENABLE(BOOST_LOG_SEV(LG, DEBUG)
-                  << "Could not get starting points of '" << M->getName().str()
-=======
-    // auto &lg = lg::get();
     LOG_IF_ENABLE(BOOST_LOG_SEV(lg::get(), DEBUG)
-                  << "Could not get starting points of '" << m->getName().str()
->>>>>>> e81ba2c3
-                  << "' because it is a declaration");
+                  << "Could not get starting points of '"
+                  << Fun->getName().str() << "' because it is a declaration");
     return {};
   }
 }
@@ -505,15 +449,8 @@
   if (!Fun->isDeclaration()) {
     return {&Fun->back().back()};
   } else {
-<<<<<<< HEAD
-    auto &LG = lg::get();
-    LOG_IF_ENABLE(BOOST_LOG_SEV(LG, DEBUG)
+    LOG_IF_ENABLE(BOOST_LOG_SEV(lg::get(), DEBUG)
                   << "Could not get exit points of '" << Fun->getName().str()
-=======
-    // auto &lg = lg::get();
-    LOG_IF_ENABLE(BOOST_LOG_SEV(lg::get(), DEBUG)
-                  << "Could not get exit points of '" << fun->getName().str()
->>>>>>> e81ba2c3
                   << "' which is declaration!");
     return {};
   }
