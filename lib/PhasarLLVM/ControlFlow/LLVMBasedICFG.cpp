--- conflicted
+++ resolved
@@ -47,11 +47,8 @@
 #include "phasar/PhasarLLVM/ControlFlow/Resolver/RTAResolver.h"
 #include "phasar/PhasarLLVM/ControlFlow/Resolver/Resolver.h"
 
-<<<<<<< HEAD
+#include "phasar/PhasarPass/Options.h"
 #include "phasar/Utils/LLVMIRToSrc.h"
-=======
-#include "phasar/PhasarPass/Options.h"
->>>>>>> 8cd21f1d
 #include "phasar/Utils/LLVMShorthands.h"
 #include "phasar/Utils/Logger.h"
 #include "phasar/Utils/PAMMMacros.h"
@@ -606,30 +603,6 @@
 
 set<const llvm::Function *>
 LLVMBasedICFG::getCalleesOfCallAt(const llvm::Instruction *N) const {
-<<<<<<< HEAD
-  if (llvm::isa<llvm::CallBase>(N)) {
-    set<const llvm::Function *> Callees;
-    auto MapEntry = FunctionVertexMap.find(N->getFunction());
-    if (MapEntry == FunctionVertexMap.end()) {
-      return Callees;
-    }
-    out_edge_iterator EI;
-
-    out_edge_iterator EIEnd;
-    for (boost::tie(EI, EIEnd) = boost::out_edges(MapEntry->second, CallGraph);
-         EI != EIEnd; ++EI) {
-      auto Edge = CallGraph[*EI];
-      if (N == Edge.CS) {
-        auto Target = boost::target(*EI, CallGraph);
-        Callees.insert(CallGraph[Target].F);
-      }
-    }
-    return Callees;
-  }
-
-  return {};
-}
-=======
   if (!llvm::isa<llvm::CallBase>(N)) {
     return {};
   }
@@ -653,7 +626,6 @@
   }
   return Callees;
 } // namespace psr
->>>>>>> 8cd21f1d
 
 set<const llvm::Instruction *>
 LLVMBasedICFG::getCallersOf(const llvm::Function *F) const {
@@ -1000,11 +972,7 @@
     for (auto &F : *M) {
       for (auto &BB : F) {
         for (auto &I : BB) {
-<<<<<<< HEAD
           if (!llvm::isa<llvm::CallBase>(&I) && !isStartPoint(&I)) {
-=======
-          if ((!llvm::isa<llvm::CallBase>(&I)) && (!isStartPoint(&I))) {
->>>>>>> 8cd21f1d
             NonCallStartNodes.insert(&I);
           }
         }
@@ -1158,7 +1126,7 @@
                          {"to", llvmIRToString(&Callee->front().front())}});
           }
 
-          for (const auto *ExitInst : getAllExitStatements(Callee)) {
+          for (const auto *ExitInst : getAllExitPoints(Callee)) {
             J.push_back({{"from", llvmIRToString(ExitInst)},
                          {"to", llvmIRToString(To)}});
           }
@@ -1248,7 +1216,7 @@
       J.push_back({{"from", From}, {"to", std::move(InterTo)}});
 
       // Return Edges
-      for (const auto *ExitInst : getAllExitStatements(Callee)) {
+      for (const auto *ExitInst : getAllExitPoints(Callee)) {
         for (const auto &To : Tos) {
           J.push_back({{"from", getLastNonEmpty(ExitInst)}, {"to", To}});
         }
@@ -1351,8 +1319,9 @@
 const llvm::Function *
 LLVMBasedICFG::getRegisteredDtorsCallerOrNull(const llvm::Module *Mod) {
   auto it = GlobalRegisteredDtorsCaller.find(Mod);
-  if (it != GlobalRegisteredDtorsCaller.end())
+  if (it != GlobalRegisteredDtorsCaller.end()) {
     return it->second;
+  }
 
   return nullptr;
 }
