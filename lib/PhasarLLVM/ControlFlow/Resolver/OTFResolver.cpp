--- conflicted
+++ resolved
@@ -42,7 +42,8 @@
 void OTFResolver::preCall(const llvm::Instruction *Inst) {}
 
 void OTFResolver::handlePossibleTargets(
-    const llvm::CallBase *CB, std::set<const llvm::Function *> &CalleeTargets) {
+    const llvm::CallBase *CallSite,
+    std::set<const llvm::Function *> &CalleeTargets) {
   // if we have no inter-procedural points-to information, use call-graph
   // information to simulate inter-procedural points-to information
   if (!PT.isInterProcedural()) {
@@ -53,9 +54,9 @@
       // only if they are available
       if (!CalleeTarget->isDeclaration()) {
         // handle parameter pairs
-        auto Pairs = getActualFormalPointerPairs(CB, CalleeTarget);
+        auto Pairs = getActualFormalPointerPairs(CallSite, CalleeTarget);
         for (auto &[Actual, Formal] : Pairs) {
-          PT.introduceAlias(Actual, Formal, CB);
+          PT.introduceAlias(Actual, Formal, CallSite);
         }
         // handle return value
         if (CalleeTarget->getReturnType()->isPointerTy()) {
@@ -63,7 +64,7 @@
             // get the function's return value
             if (const auto *Ret = llvm::dyn_cast<llvm::ReturnInst>(ExitPoint)) {
               // introduce alias to the returned value
-              PT.introduceAlias(CB, Ret->getReturnValue(), CB);
+              PT.introduceAlias(CallSite, Ret->getReturnValue(), CallSite);
             }
           }
         }
@@ -75,36 +76,33 @@
 void OTFResolver::postCall(const llvm::Instruction *Inst) {}
 
 set<const llvm::Function *>
-OTFResolver::resolveVirtualCall(const llvm::CallBase *CB) {
+OTFResolver::resolveVirtualCall(const llvm::CallBase *CallSite) {
   set<const llvm::Function *> PossibleCallTargets;
 
   LOG_IF_ENABLE(BOOST_LOG_SEV(lg::get(), DEBUG)
-                << "Call virtual function: " << llvmIRToString(CB));
-
-  auto VtableIndex = getVFTIndex(CB);
+                << "Call virtual function: " << llvmIRToString(CallSite));
+
+  auto VtableIndex = getVFTIndex(CallSite);
   if (VtableIndex < 0) {
     // An error occured
     LOG_IF_ENABLE(BOOST_LOG_SEV(lg::get(), DEBUG)
                   << "Error with resolveVirtualCall : impossible to retrieve "
                      "the vtable index\n"
-                  << llvmIRToString(CB) << "\n");
+                  << llvmIRToString(CallSite) << "\n");
     return {};
   }
 
   LOG_IF_ENABLE(BOOST_LOG_SEV(lg::get(), DEBUG)
                 << "Virtual function table entry is: " << VtableIndex);
 
-  const llvm::Value *Receiver = CB->getArgOperand(0);
+  const llvm::Value *Receiver = CallSite->getArgOperand(0);
 
   // Use points-to information to resolve the indirect call
   auto AllocSites = PT.getReachableAllocationSites(Receiver);
   auto PossibleAllocatedTypes = getReachableTypes(*AllocSites);
 
-<<<<<<< HEAD
-  const auto *ReceiverType = getReceiverType(CB);
-
-=======
->>>>>>> a0bbc5ee
+  const auto *ReceiverType = getReceiverType(CallSite);
+
   // Now we must check if we have found some allocated struct types
   set<const llvm::StructType *> PossibleTypes;
   for (const auto *Type : PossibleAllocatedTypes) {
@@ -116,26 +114,26 @@
 
   for (const auto *PossibleTypeStruct : PossibleTypes) {
     const auto *Target =
-        getNonPureVirtualVFTEntry(PossibleTypeStruct, VtableIndex, CB);
+        getNonPureVirtualVFTEntry(PossibleTypeStruct, VtableIndex, CallSite);
     if (Target) {
       PossibleCallTargets.insert(Target);
     }
   }
   if (PossibleCallTargets.empty()) {
-    return CHAResolver::resolveVirtualCall(CB);
+    return CHAResolver::resolveVirtualCall(CallSite);
   }
 
   return PossibleCallTargets;
 }
 
 std::set<const llvm::Function *>
-OTFResolver::resolveFunctionPointer(const llvm::CallBase *CB) {
+OTFResolver::resolveFunctionPointer(const llvm::CallBase *CallSite) {
   std::set<const llvm::Function *> Callees;
-  if (CB->getCalledOperand() &&
-      CB->getCalledOperand()->getType()->isPointerTy()) {
+  if (CallSite->getCalledOperand() &&
+      CallSite->getCalledOperand()->getType()->isPointerTy()) {
     if (const llvm::FunctionType *FTy = llvm::dyn_cast<llvm::FunctionType>(
-            CB->getCalledOperand()->getType()->getPointerElementType())) {
-      const auto PTS = PT.getPointsToSet(CB->getCalledOperand());
+            CallSite->getCalledOperand()->getType()->getPointerElementType())) {
+      const auto PTS = PT.getPointsToSet(CallSite->getCalledOperand());
       for (const auto *P : *PTS) {
         if (P->getType()->isPointerTy() &&
             P->getType()->getPointerElementType()->isFunctionTy()) {
@@ -242,19 +240,20 @@
 }
 
 std::vector<std::pair<const llvm::Value *, const llvm::Value *>>
-OTFResolver::getActualFormalPointerPairs(const llvm::CallBase *CB,
+OTFResolver::getActualFormalPointerPairs(const llvm::CallBase *CallSite,
                                          const llvm::Function *CalleeTarget) {
   std::vector<std::pair<const llvm::Value *, const llvm::Value *>> Pairs;
   // ordinary case
   if (!CalleeTarget->isVarArg()) {
-    Pairs.reserve(CB->getNumArgOperands());
+    Pairs.reserve(CallSite->getNumArgOperands());
     for (unsigned Idx = 0;
-         Idx < CB->getNumArgOperands() && Idx < CalleeTarget->arg_size();
+         Idx < CallSite->getNumArgOperands() && Idx < CalleeTarget->arg_size();
          ++Idx) {
       // only collect pointer typed pairs
-      if (CB->getArgOperand(Idx)->getType()->isPointerTy() &&
+      if (CallSite->getArgOperand(Idx)->getType()->isPointerTy() &&
           CalleeTarget->getArg(Idx)->getType()->isPointerTy()) {
-        Pairs.emplace_back(CB->getArgOperand(Idx), CalleeTarget->getArg(Idx));
+        Pairs.emplace_back(CallSite->getArgOperand(Idx),
+                           CalleeTarget->getArg(Idx));
       }
     }
   } else {
@@ -279,9 +278,9 @@
       }
     }
     if (VarArgs) {
-      for (unsigned Idx = 0; Idx < CB->getNumArgOperands(); ++Idx) {
-        if (CB->getArgOperand(Idx)->getType()->isPointerTy()) {
-          Pairs.emplace_back(CB->getArgOperand(Idx), VarArgs);
+      for (unsigned Idx = 0; Idx < CallSite->getNumArgOperands(); ++Idx) {
+        if (CallSite->getArgOperand(Idx)->getType()->isPointerTy()) {
+          Pairs.emplace_back(CallSite->getArgOperand(Idx), VarArgs);
         }
       }
     }
