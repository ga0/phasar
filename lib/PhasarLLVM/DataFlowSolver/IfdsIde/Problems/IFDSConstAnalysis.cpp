--- conflicted
+++ resolved
@@ -51,17 +51,10 @@
   IFDSTabulationProblem::ZeroValue = createZeroValue();
 }
 
-<<<<<<< HEAD
-shared_ptr<FlowFunction<IFDSConstAnalysis::d_t>>
+FlowFunction<IFDSConstAnalysis::d_t> *
 IFDSConstAnalysis::getNormalFlowFunction(IFDSConstAnalysis::n_t Curr,
                                          IFDSConstAnalysis::n_t Succ) {
   auto &LG = lg::get();
-=======
-FlowFunction<IFDSConstAnalysis::d_t> *
-IFDSConstAnalysis::getNormalFlowFunction(IFDSConstAnalysis::n_t curr,
-                                         IFDSConstAnalysis::n_t succ) {
-  auto &lg = lg::get();
->>>>>>> 7dbfafe3
   // Check all store instructions.
   if (const auto *Store = llvm::dyn_cast<llvm::StoreInst>(Curr)) {
     // If the store instruction sets up or updates the vtable, i.e. value
@@ -114,20 +107,11 @@
         LOG_IF_ENABLE(BOOST_LOG_SEV(LG, DEBUG)
                       << "Compute context-relevant points-to "
                          "information for the pointer operand.");
-<<<<<<< HEAD
-        return make_shared<
-            GenAll<IFDSConstAnalysis::d_t>>(/*pointsToSet*/
-                                            getContextRelevantPointsToSet(
-                                                PointsToSet,
-                                                Curr->getFunction()),
-                                            getZeroValue());
-=======
         return new GenAll<IFDSConstAnalysis::d_t>(/*pointsToSet*/
                                                   getContextRelevantPointsToSet(
-                                                      pointsToSet,
-                                                      curr->getFunction()),
+                                                      PointsToSet,
+                                                      Curr->getFunction()),
                                                   getZeroValue());
->>>>>>> 7dbfafe3
       }
     }
     // If neither the pointer operand nor one of its alias is initialized,
@@ -143,17 +127,10 @@
   return Identity<IFDSConstAnalysis::d_t>::getInstance();
 }
 
-<<<<<<< HEAD
-shared_ptr<FlowFunction<IFDSConstAnalysis::d_t>>
+FlowFunction<IFDSConstAnalysis::d_t> *
 IFDSConstAnalysis::getCallFlowFunction(IFDSConstAnalysis::n_t CallStmt,
                                        IFDSConstAnalysis::f_t DestFun) {
   auto &LG = lg::get();
-=======
-FlowFunction<IFDSConstAnalysis::d_t> *
-IFDSConstAnalysis::getCallFlowFunction(IFDSConstAnalysis::n_t callStmt,
-                                       IFDSConstAnalysis::m_t destMthd) {
-  auto &lg = lg::get();
->>>>>>> 7dbfafe3
   // Handle one of the three llvm memory intrinsics (memcpy, memmove or memset)
   if (llvm::isa<llvm::MemIntrinsic>(CallStmt)) {
     LOG_IF_ENABLE(BOOST_LOG_SEV(LG, DEBUG)
@@ -165,55 +142,29 @@
   if (llvm::isa<llvm::CallInst>(CallStmt) ||
       llvm::isa<llvm::InvokeInst>(CallStmt)) {
     // return KillAll<IFDSConstAnalysis::d_t>::getInstance();
-<<<<<<< HEAD
     LOG_IF_ENABLE(BOOST_LOG_SEV(LG, DEBUG)
                   << "Call statement: " << llvmIRToString(CallStmt));
     LOG_IF_ENABLE(BOOST_LOG_SEV(LG, DEBUG)
                   << "Destination method: " << DestFun->getName().str());
-    return make_shared<MapFactsToCallee>(
-        llvm::ImmutableCallSite(CallStmt), DestFun,
-        [](IFDSConstAnalysis::d_t Actual) {
-          return Actual->getType()->isPointerTy();
-        });
-=======
-    LOG_IF_ENABLE(BOOST_LOG_SEV(lg, DEBUG)
-                  << "Call statement: " << llvmIRToString(callStmt));
-    LOG_IF_ENABLE(BOOST_LOG_SEV(lg, DEBUG)
-                  << "Destination method: " << destMthd->getName().str());
-    return new MapFactsToCallee(llvm::ImmutableCallSite(callStmt), destMthd,
-                                [](IFDSConstAnalysis::d_t actual) {
-                                  return actual->getType()->isPointerTy();
+    return new MapFactsToCallee(llvm::ImmutableCallSite(CallStmt), DestFun,
+                                [](IFDSConstAnalysis::d_t Actual) {
+                                  return Actual->getType()->isPointerTy();
                                 });
->>>>>>> 7dbfafe3
   } /* end call/invoke instruction */
 
   // Pass everything else as identity
   return Identity<IFDSConstAnalysis::d_t>::getInstance();
 }
 
-<<<<<<< HEAD
-shared_ptr<FlowFunction<IFDSConstAnalysis::d_t>>
-IFDSConstAnalysis::getRetFlowFunction(IFDSConstAnalysis::n_t CallSite,
-                                      IFDSConstAnalysis::f_t CalleeFun,
-                                      IFDSConstAnalysis::n_t ExitStmt,
-                                      IFDSConstAnalysis::n_t RetSite) {
+FlowFunction<IFDSConstAnalysis::d_t> *IFDSConstAnalysis::getRetFlowFunction(
+    IFDSConstAnalysis::n_t CallSite, IFDSConstAnalysis::f_t CalleeFun,
+    IFDSConstAnalysis::n_t ExitStmt, IFDSConstAnalysis::n_t RetSite) {
   // return KillAll<IFDSConstAnalysis::d_t>::getInstance();
   // Map formal parameter back to the actual parameter in the caller.
-  return make_shared<MapFactsToCaller>(
+  return new MapFactsToCaller(
       llvm::ImmutableCallSite(CallSite), CalleeFun, ExitStmt,
       [](IFDSConstAnalysis::d_t Formal) {
         return Formal->getType()->isPointerTy();
-=======
-FlowFunction<IFDSConstAnalysis::d_t> *IFDSConstAnalysis::getRetFlowFunction(
-    IFDSConstAnalysis::n_t callSite, IFDSConstAnalysis::m_t calleeMthd,
-    IFDSConstAnalysis::n_t exitStmt, IFDSConstAnalysis::n_t retSite) {
-  // return KillAll<IFDSConstAnalysis::d_t>::getInstance();
-  // Map formal parameter back to the actual parameter in the caller.
-  return new MapFactsToCaller(
-      llvm::ImmutableCallSite(callSite), calleeMthd, exitStmt,
-      [](IFDSConstAnalysis::d_t formal) {
-        return formal->getType()->isPointerTy();
->>>>>>> 7dbfafe3
       },
       [](IFDSConstAnalysis::f_t Cmthd) {
         return Cmthd->getReturnType()->isPointerTy();
@@ -237,20 +188,11 @@
         LOG_IF_ENABLE(BOOST_LOG_SEV(LG, DEBUG)
                       << "Compute context-relevant points-to "
                          "information of the pointer operand.");
-<<<<<<< HEAD
-        return make_shared<
-            GenAll<IFDSConstAnalysis::d_t>>(/*pointsToSet*/
-                                            getContextRelevantPointsToSet(
-                                                PointsToSet,
-                                                CallSite->getFunction()),
-                                            getZeroValue());
-=======
         return new GenAll<IFDSConstAnalysis::d_t>(/*pointsToSet*/
                                                   getContextRelevantPointsToSet(
-                                                      pointsToSet,
-                                                      callSite->getFunction()),
+                                                      PointsToSet,
+                                                      CallSite->getFunction()),
                                                   getZeroValue());
->>>>>>> 7dbfafe3
       }
     }
     markAsInitialized(PointerOp);
@@ -262,15 +204,9 @@
   return Identity<IFDSConstAnalysis::d_t>::getInstance();
 }
 
-<<<<<<< HEAD
-shared_ptr<FlowFunction<IFDSConstAnalysis::d_t>>
+FlowFunction<IFDSConstAnalysis::d_t> *
 IFDSConstAnalysis::getSummaryFlowFunction(IFDSConstAnalysis::n_t CallStmt,
                                           IFDSConstAnalysis::f_t DestFun) {
-=======
-FlowFunction<IFDSConstAnalysis::d_t> *
-IFDSConstAnalysis::getSummaryFlowFunction(IFDSConstAnalysis::n_t callStmt,
-                                          IFDSConstAnalysis::m_t destMthd) {
->>>>>>> 7dbfafe3
   return nullptr;
 }
 
