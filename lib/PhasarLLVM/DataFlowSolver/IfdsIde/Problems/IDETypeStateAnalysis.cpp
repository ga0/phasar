--- conflicted
+++ resolved
@@ -430,11 +430,9 @@
 
 shared_ptr<EdgeFunction<IDETypeStateAnalysis::l_t>>
 IDETypeStateAnalysis::getCallToRetEdgeFunction(
-<<<<<<< HEAD
     IDETypeStateAnalysis::n_t CallSite, IDETypeStateAnalysis::d_t CallNode,
     IDETypeStateAnalysis::n_t RetSite, IDETypeStateAnalysis::d_t RetSiteNode,
     std::set<IDETypeStateAnalysis::f_t> Callees) {
-  auto &LG = lg::get();
   const llvm::ImmutableCallSite CS(CallSite);
   for (const auto *Callee : Callees) {
     std::string DemangledFname = cxxDemangle(Callee->getName().str());
@@ -442,24 +440,9 @@
     // For now we assume that we can only generate from the return value.
     // We apply the same edge function for the return value, i.e. callsite.
     if (TSD.isFactoryFunction(DemangledFname)) {
-      LOG_IF_ENABLE(BOOST_LOG_SEV(LG, DEBUG) << "Processing factory function");
-      if (isZeroValue(CallNode) && RetSiteNode == CS.getInstruction()) {
-=======
-    IDETypeStateAnalysis::n_t callSite, IDETypeStateAnalysis::d_t callNode,
-    IDETypeStateAnalysis::n_t retSite, IDETypeStateAnalysis::d_t retSiteNode,
-    std::set<IDETypeStateAnalysis::f_t> callees) {
-  // auto &lg = lg::get();
-  const llvm::ImmutableCallSite CS(callSite);
-  for (auto Callee : callees) {
-    std::string demangledFname = cxx_demangle(Callee->getName().str());
-
-    // For now we assume that we can only generate from the return value.
-    // We apply the same edge function for the return value, i.e. callsite.
-    if (TSD.isFactoryFunction(demangledFname)) {
       LOG_IF_ENABLE(BOOST_LOG_SEV(lg::get(), DEBUG)
                     << "Processing factory function");
-      if (isZeroValue(callNode) && retSiteNode == CS.getInstruction()) {
->>>>>>> e81ba2c3
+      if (isZeroValue(CallNode) && RetSiteNode == CS.getInstruction()) {
         struct TSFactoryEF : public TSEdgeFunction {
           TSFactoryEF(const TypeStateDescription &Tsd, const std::string &Tok,
                       llvm::ImmutableCallSite Cs)
@@ -483,13 +466,8 @@
 
     // For every consuming parameter and all its aliases and relevant alloca's
     // we apply the same edge function.
-<<<<<<< HEAD
     if (TSD.isConsumingFunction(DemangledFname)) {
-      LOG_IF_ENABLE(BOOST_LOG_SEV(LG, DEBUG)
-=======
-    if (TSD.isConsumingFunction(demangledFname)) {
       LOG_IF_ENABLE(BOOST_LOG_SEV(lg::get(), DEBUG)
->>>>>>> e81ba2c3
                     << "Processing consuming function");
       for (auto Idx : TSD.getConsumerParamIdx(DemangledFname)) {
         std::set<IDETypeStateAnalysis::d_t> PointsToAndAllocas =
@@ -570,17 +548,9 @@
 }
 
 IDETypeStateAnalysis::l_t IDETypeStateAnalysis::TSEdgeFunction::computeTarget(
-<<<<<<< HEAD
     IDETypeStateAnalysis::l_t Source) {
-  auto &LG = lg::get();
   CurrentState = TSD.getNextState(Token, Source);
-  LOG_IF_ENABLE(BOOST_LOG_SEV(LG, DEBUG)
-=======
-    IDETypeStateAnalysis::l_t source) {
-  // auto &lg = lg::get();
-  CurrentState = TSD.getNextState(Token, source);
   LOG_IF_ENABLE(BOOST_LOG_SEV(lg::get(), DEBUG)
->>>>>>> e81ba2c3
                 << "State machine transition: (" << Token << " , "
                 << TSD.stateToString(Source) << ") -> "
                 << TSD.stateToString(CurrentState));
@@ -641,31 +611,17 @@
   } else {
     auto PointsToSet = getWMPointsToSet(V);
     std::set<IDETypeStateAnalysis::d_t> RelevantAllocas;
-<<<<<<< HEAD
-    auto &LG = lg::get();
-    LOG_IF_ENABLE(BOOST_LOG_SEV(LG, DEBUG)
+    LOG_IF_ENABLE(BOOST_LOG_SEV(lg::get(), DEBUG)
                   << "Compute relevant alloca's of "
                   << IDETypeStateAnalysis::DtoString(V));
     for (const auto *Alias : PointsToSet) {
-      LOG_IF_ENABLE(BOOST_LOG_SEV(LG, DEBUG)
-=======
-    // auto &lg = lg::get();
-    LOG_IF_ENABLE(BOOST_LOG_SEV(lg::get(), DEBUG)
-                  << "Compute relevant alloca's of "
-                  << IDETypeStateAnalysis::DtoString(V));
-    for (auto Alias : PointsToSet) {
       LOG_IF_ENABLE(BOOST_LOG_SEV(lg::get(), DEBUG)
->>>>>>> e81ba2c3
                     << "Alias: " << IDETypeStateAnalysis::DtoString(Alias));
       // Collect the pointer operand of a aliased load instruciton
       if (const auto *Load = llvm::dyn_cast<llvm::LoadInst>(Alias)) {
         if (hasMatchingType(Alias)) {
           LOG_IF_ENABLE(
-<<<<<<< HEAD
-              BOOST_LOG_SEV(LG, DEBUG)
-=======
               BOOST_LOG_SEV(lg::get(), DEBUG)
->>>>>>> e81ba2c3
               << " -> Alloca: "
               << IDETypeStateAnalysis::DtoString(Load->getPointerOperand()));
           RelevantAllocas.insert(Load->getPointerOperand());
@@ -673,21 +629,12 @@
       } else {
         // For all other types of aliases, e.g. callsites, function arguments,
         // we check store instructions where thoses aliases are value operands.
-<<<<<<< HEAD
         for (const auto *User : Alias->users()) {
-          LOG_IF_ENABLE(BOOST_LOG_SEV(LG, DEBUG)
-=======
-        for (auto User : Alias->users()) {
           LOG_IF_ENABLE(BOOST_LOG_SEV(lg::get(), DEBUG)
->>>>>>> e81ba2c3
                         << "  User: " << IDETypeStateAnalysis::DtoString(User));
           if (const auto *Store = llvm::dyn_cast<llvm::StoreInst>(User)) {
             if (hasMatchingType(Store)) {
-<<<<<<< HEAD
-              LOG_IF_ENABLE(BOOST_LOG_SEV(LG, DEBUG)
-=======
               LOG_IF_ENABLE(BOOST_LOG_SEV(lg::get(), DEBUG)
->>>>>>> e81ba2c3
                             << "    -> Alloca: "
                             << IDETypeStateAnalysis::DtoString(
                                    Store->getPointerOperand()));
