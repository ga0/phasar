--- conflicted
+++ resolved
@@ -36,20 +36,19 @@
   IFDSSignAnalysis::ZeroValue = createZeroValue();
 }
 
-<<<<<<< HEAD
-shared_ptr<FlowFunction<IFDSSignAnalysis::d_t>>
+FlowFunction<IFDSSignAnalysis::d_t> *
 IFDSSignAnalysis::getNormalFlowFunction(IFDSSignAnalysis::n_t Curr,
                                         IFDSSignAnalysis::n_t Succ) {
   return Identity<IFDSSignAnalysis::d_t>::getInstance();
 }
 
-shared_ptr<FlowFunction<IFDSSignAnalysis::d_t>>
+FlowFunction<IFDSSignAnalysis::d_t> *
 IFDSSignAnalysis::getCallFlowFunction(IFDSSignAnalysis::n_t CallStmt,
                                       IFDSSignAnalysis::f_t DestFun) {
   return Identity<IFDSSignAnalysis::d_t>::getInstance();
 }
 
-shared_ptr<FlowFunction<IFDSSignAnalysis::d_t>>
+FlowFunction<IFDSSignAnalysis::d_t> *
 IFDSSignAnalysis::getRetFlowFunction(IFDSSignAnalysis::n_t CallSite,
                                      IFDSSignAnalysis::f_t CalleeFun,
                                      IFDSSignAnalysis::n_t ExitStmt,
@@ -57,46 +56,16 @@
   return Identity<IFDSSignAnalysis::d_t>::getInstance();
 }
 
-shared_ptr<FlowFunction<IFDSSignAnalysis::d_t>>
+FlowFunction<IFDSSignAnalysis::d_t> *
 IFDSSignAnalysis::getCallToRetFlowFunction(IFDSSignAnalysis::n_t CallSite,
                                            IFDSSignAnalysis::n_t RetSite,
                                            set<IFDSSignAnalysis::f_t> Callees) {
   return Identity<IFDSSignAnalysis::d_t>::getInstance();
 }
 
-shared_ptr<FlowFunction<IFDSSignAnalysis::d_t>>
+FlowFunction<IFDSSignAnalysis::d_t> *
 IFDSSignAnalysis::getSummaryFlowFunction(IFDSSignAnalysis::n_t CallStmt,
                                          IFDSSignAnalysis::f_t DestFun) {
-=======
-FlowFunction<IFDSSignAnalysis::d_t> *
-IFDSSignAnalysis::getNormalFlowFunction(IFDSSignAnalysis::n_t curr,
-                                        IFDSSignAnalysis::n_t succ) {
-  return Identity<IFDSSignAnalysis::d_t>::getInstance();
-}
-
-FlowFunction<IFDSSignAnalysis::d_t> *
-IFDSSignAnalysis::getCallFlowFunction(IFDSSignAnalysis::n_t callStmt,
-                                      IFDSSignAnalysis::m_t destMthd) {
-  return Identity<IFDSSignAnalysis::d_t>::getInstance();
-}
-
-FlowFunction<IFDSSignAnalysis::d_t> *IFDSSignAnalysis::getRetFlowFunction(
-    IFDSSignAnalysis::n_t callSite, IFDSSignAnalysis::m_t calleeMthd,
-    IFDSSignAnalysis::n_t exitStmt, IFDSSignAnalysis::n_t retSite) {
-  return Identity<IFDSSignAnalysis::d_t>::getInstance();
-}
-
-FlowFunction<IFDSSignAnalysis::d_t> *
-IFDSSignAnalysis::getCallToRetFlowFunction(IFDSSignAnalysis::n_t callSite,
-                                           IFDSSignAnalysis::n_t retSite,
-                                           set<IFDSSignAnalysis::m_t> callees) {
-  return Identity<IFDSSignAnalysis::d_t>::getInstance();
-}
-
-FlowFunction<IFDSSignAnalysis::d_t> *
-IFDSSignAnalysis::getSummaryFlowFunction(IFDSSignAnalysis::n_t callStmt,
-                                         IFDSSignAnalysis::m_t destMthd) {
->>>>>>> 7dbfafe3
   return Identity<IFDSSignAnalysis::d_t>::getInstance();
 }
 
