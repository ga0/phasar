--- conflicted
+++ resolved
@@ -97,13 +97,7 @@
 
 map<IFDSLinearConstantAnalysis::n_t, set<IFDSLinearConstantAnalysis::d_t>>
 IFDSLinearConstantAnalysis::initialSeeds() {
-<<<<<<< HEAD
-  auto &LG = lg::get();
-  LOG_IF_ENABLE(BOOST_LOG_SEV(LG, DEBUG)
-=======
-  // auto &lg = lg::get();
   LOG_IF_ENABLE(BOOST_LOG_SEV(lg::get(), DEBUG)
->>>>>>> e81ba2c3
                 << "IFDSLinearConstantAnalysis::initialSeeds()");
   map<IFDSLinearConstantAnalysis::n_t, set<IFDSLinearConstantAnalysis::d_t>>
       SeedMap;
@@ -117,13 +111,7 @@
 
 IFDSLinearConstantAnalysis::d_t
 IFDSLinearConstantAnalysis::createZeroValue() const {
-<<<<<<< HEAD
-  auto &LG = lg::get();
-  LOG_IF_ENABLE(BOOST_LOG_SEV(LG, DEBUG)
-=======
-  // auto &lg = lg::get();
   LOG_IF_ENABLE(BOOST_LOG_SEV(lg::get(), DEBUG)
->>>>>>> e81ba2c3
                 << "IFDSLinearConstantAnalysis::createZeroValue()");
   // create a special value to represent the zero value!
   return LCAPair(LLVMZeroValue::getInstance(), 0);
