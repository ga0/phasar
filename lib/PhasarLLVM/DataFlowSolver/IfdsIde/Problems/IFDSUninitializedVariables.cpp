--- conflicted
+++ resolved
@@ -173,21 +173,12 @@
         return {Source};
       }
     };
-<<<<<<< HEAD
-    return make_shared<UVFF>(Store, UndefValueUses, ZeroValue);
-=======
-    return new UVFF(store, UndefValueUses, ZeroValue);
->>>>>>> 7dbfafe3
+    return new UVFF(Store, UndefValueUses, ZeroValue);
   }
   if (const auto *Alloc = llvm::dyn_cast<llvm::AllocaInst>(Curr)) {
 
-<<<<<<< HEAD
-    return make_shared<LambdaFlow<IFDSUninitializedVariables::d_t>>(
+    return new LambdaFlow<IFDSUninitializedVariables::d_t>(
         [Alloc, this](IFDSUninitializedVariables::d_t Source)
-=======
-    return new LambdaFlow<IFDSUninitializedVariables::d_t>(
-        [alloc, this](IFDSUninitializedVariables::d_t source)
->>>>>>> 7dbfafe3
             -> set<IFDSUninitializedVariables::d_t> {
           if (isZeroValue(Source)) {
             if (Alloc->getAllocatedType()->isIntegerTy() ||
@@ -239,11 +230,7 @@
       return {Source};
     }
   };
-<<<<<<< HEAD
-  return make_shared<UVFF>(Curr, UndefValueUses);
-=======
-  return new UVFF(curr, UndefValueUses);
->>>>>>> 7dbfafe3
+  return new UVFF(Curr, UndefValueUses);
 
   // otherwise we do not care and nothing changes
   return Identity<IFDSUninitializedVariables::d_t>::getInstance();
@@ -328,11 +315,7 @@
         }
       }
     };
-<<<<<<< HEAD
-    return make_shared<UVFF>(DestFun, CallSite, ZeroValue);
-=======
-    return new UVFF(destMthd, callSite, ZeroValue);
->>>>>>> 7dbfafe3
+    return new UVFF(DestFun, CallSite, ZeroValue);
   }
   return Identity<IFDSUninitializedVariables::d_t>::getInstance();
 }
@@ -376,11 +359,7 @@
         return Ret;
       }
     };
-<<<<<<< HEAD
-    return make_shared<UVFF>(CS, ExitStmt);
-=======
-    return new UVFF(CS, exitStmt);
->>>>>>> 7dbfafe3
+    return new UVFF(CS, ExitStmt);
   }
   // kill everything else
   return KillAll<IFDSUninitializedVariables::d_t>::getInstance();
@@ -394,19 +373,11 @@
   //----------------------------------------------------------------------
   // Handle pointer/reference parameters
   //----------------------------------------------------------------------
-<<<<<<< HEAD
   if (llvm::isa<llvm::CallInst>(CallSite) ||
       llvm::isa<llvm::InvokeInst>(CallSite)) {
     llvm::ImmutableCallSite CS(CallSite);
-    return make_shared<LambdaFlow<IFDSUninitializedVariables::d_t>>(
+    return new LambdaFlow<IFDSUninitializedVariables::d_t>(
         [CS](IFDSUninitializedVariables::d_t Source)
-=======
-  if (llvm::isa<llvm::CallInst>(callSite) ||
-      llvm::isa<llvm::InvokeInst>(callSite)) {
-    llvm::ImmutableCallSite CS(callSite);
-    return new LambdaFlow<IFDSUninitializedVariables::d_t>(
-        [CS](IFDSUninitializedVariables::d_t source)
->>>>>>> 7dbfafe3
             -> set<IFDSUninitializedVariables::d_t> {
           if (Source->getType()->isPointerTy()) {
             for (const auto &Arg : CS.args()) {
