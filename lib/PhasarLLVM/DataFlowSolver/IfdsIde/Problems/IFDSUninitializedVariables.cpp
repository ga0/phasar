--- conflicted
+++ resolved
@@ -371,15 +371,8 @@
   //----------------------------------------------------------------------
   // Handle pointer/reference parameters
   //----------------------------------------------------------------------
-  if (llvm::isa<llvm::CallInst>(CallSite) ||
-      llvm::isa<llvm::InvokeInst>(CallSite)) {
-<<<<<<< HEAD
-    llvm::ImmutableCallSite CS(CallSite);
+  if (const auto *CS = llvm::dyn_cast<llvm::CallBase>(CallSite)) {
     return makeLambdaFlow<IFDSUninitializedVariables::d_t>(
-=======
-    const llvm::CallBase *CS = llvm::cast<llvm::CallBase>(CallSite);
-    return make_shared<LambdaFlow<IFDSUninitializedVariables::d_t>>(
->>>>>>> 10619da6
         [CS](IFDSUninitializedVariables::d_t Source)
             -> set<IFDSUninitializedVariables::d_t> {
           if (Source->getType()->isPointerTy()) {
