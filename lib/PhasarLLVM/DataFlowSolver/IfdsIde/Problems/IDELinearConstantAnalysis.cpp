--- conflicted
+++ resolved
@@ -123,13 +123,8 @@
     IDELinearConstantAnalysis::n_t CallSite,
     IDELinearConstantAnalysis::f_t DestFun) {
   // Map the actual parameters into the formal parameters
-<<<<<<< HEAD
-  if (llvm::isa<llvm::CallBase>(CallStmt)) {
-
-=======
-  if (llvm::isa<llvm::CallInst>(CallSite) ||
-      llvm::isa<llvm::InvokeInst>(CallSite)) {
->>>>>>> 10619da6
+  if (auto *CS = llvm::dyn_cast<llvm::CallBase>(CallSite)) {
+
     struct LCAFF : FlowFunction<const llvm::Value *> {
       vector<const llvm::Value *> Actuals;
       vector<const llvm::Value *> Formals;
@@ -194,13 +189,9 @@
         return Res;
       }
     };
-<<<<<<< HEAD
-    llvm::ImmutableCallSite CS(CallStmt);
-    if (!CS.getCalledFunction()->isDeclaration())
+
+    if (!CS->getCalledFunction()->isDeclaration())
       return make_shared<LCAFF>(CS, DestFun);
-=======
-    return make_shared<LCAFF>(llvm::cast<llvm::CallBase>(CallSite), DestFun);
->>>>>>> 10619da6
   }
   // Pass everything else as identity
   return Identity<IDELinearConstantAnalysis::d_t>::getInstance();
