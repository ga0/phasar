/******************************************************************************
 * Copyright (c) 2017 Philipp Schubert.
 * All rights reserved. This program and the accompanying materials are made
 * available under the terms of LICENSE.txt.
 *
 * Contributors:
 *     Philipp Schubert and others
 *****************************************************************************/

#include <utility>

#include "phasar/DB/ProjectIRDB.h"
#include "phasar/PhasarLLVM/ControlFlow/LLVMBasedICFG.h"
#include "phasar/PhasarLLVM/DataFlowSolver/IfdsIde/EdgeFunctions/EdgeIdentity.h"
#include "phasar/PhasarLLVM/DataFlowSolver/IfdsIde/FlowFunctions/Identity.h"
#include "phasar/PhasarLLVM/DataFlowSolver/IfdsIde/LLVMZeroValue.h"
#include "phasar/PhasarLLVM/DataFlowSolver/WPDS/Problems/WPDSAliasCollector.h"
#include "phasar/PhasarLLVM/Pointer/LLVMPointsToInfo.h"
#include "phasar/PhasarLLVM/TypeHierarchy/LLVMTypeHierarchy.h"
#include "phasar/PhasarLLVM/Utils/BinaryDomain.h"
#include "phasar/Utils/LLVMShorthands.h"

using namespace std;
using namespace psr;

namespace psr {

WPDSAliasCollector::WPDSAliasCollector(const ProjectIRDB *IRDB,
                                       const LLVMTypeHierarchy *TH,
                                       const LLVMBasedICFG *ICF,
                                       const LLVMPointsToInfo *PT,
                                       std::set<std::string> EntryPoints)
    : WPDSProblem<WPDSAliasCollector::n_t, WPDSAliasCollector::d_t,
                  WPDSAliasCollector::f_t, WPDSAliasCollector::t_t,
                  WPDSAliasCollector::v_t, WPDSAliasCollector::l_t,
                  WPDSAliasCollector::i_t>(IRDB, TH, ICF, PT,
                                           std::move(EntryPoints)) {}

<<<<<<< HEAD
shared_ptr<FlowFunction<WPDSAliasCollector::d_t>>
WPDSAliasCollector::getNormalFlowFunction(WPDSAliasCollector::n_t Curr,
                                          WPDSAliasCollector::n_t Succ) {
  return Identity<WPDSAliasCollector::d_t>::getInstance();
}

shared_ptr<FlowFunction<WPDSAliasCollector::d_t>>
WPDSAliasCollector::getCallFlowFunction(WPDSAliasCollector::n_t CallStmt,
                                        WPDSAliasCollector::f_t DestFun) {
  return Identity<WPDSAliasCollector::d_t>::getInstance();
}

shared_ptr<FlowFunction<WPDSAliasCollector::d_t>>
WPDSAliasCollector::getRetFlowFunction(WPDSAliasCollector::n_t CallSite,
                                       WPDSAliasCollector::f_t CalleeFun,
                                       WPDSAliasCollector::n_t ExitStmt,
                                       WPDSAliasCollector::n_t RetSite) {
=======
FlowFunction<WPDSAliasCollector::d_t> *
WPDSAliasCollector::getNormalFlowFunction(WPDSAliasCollector::n_t curr,
                                          WPDSAliasCollector::n_t succ) {
  return Identity<WPDSAliasCollector::d_t>::getInstance();
}

FlowFunction<WPDSAliasCollector::d_t> *
WPDSAliasCollector::getCallFlowFunction(WPDSAliasCollector::n_t callStmt,
                                        WPDSAliasCollector::m_t destMthd) {
  return Identity<WPDSAliasCollector::d_t>::getInstance();
}

FlowFunction<WPDSAliasCollector::d_t> *WPDSAliasCollector::getRetFlowFunction(
    WPDSAliasCollector::n_t callSite, WPDSAliasCollector::m_t calleeMthd,
    WPDSAliasCollector::n_t exitStmt, WPDSAliasCollector::n_t retSite) {
>>>>>>> 7dbfafe3
  return Identity<WPDSAliasCollector::d_t>::getInstance();
}

FlowFunction<WPDSAliasCollector::d_t> *
WPDSAliasCollector::getCallToRetFlowFunction(
    WPDSAliasCollector::n_t CallSite, WPDSAliasCollector::n_t RetSite,
    set<WPDSAliasCollector::f_t> Callees) {
  return Identity<WPDSAliasCollector::d_t>::getInstance();
}

<<<<<<< HEAD
shared_ptr<FlowFunction<WPDSAliasCollector::d_t>>
WPDSAliasCollector::getSummaryFlowFunction(WPDSAliasCollector::n_t Curr,
                                           WPDSAliasCollector::f_t DestFun) {
  return nullptr;
}

shared_ptr<EdgeFunction<WPDSAliasCollector::l_t>>
WPDSAliasCollector::getNormalEdgeFunction(WPDSAliasCollector::n_t Curr,
                                          WPDSAliasCollector::d_t CurrNode,
                                          WPDSAliasCollector::n_t Succ,
                                          WPDSAliasCollector::d_t SuccNode) {
  return EdgeIdentity<WPDSAliasCollector::l_t>::getInstance();
}

shared_ptr<EdgeFunction<WPDSAliasCollector::l_t>>
WPDSAliasCollector::getCallEdgeFunction(
    WPDSAliasCollector::n_t CallStmt, WPDSAliasCollector::d_t SrcNode,
    WPDSAliasCollector::f_t DestinationFunction,
    WPDSAliasCollector::d_t DestNode) {
  return EdgeIdentity<WPDSAliasCollector::l_t>::getInstance();
}

shared_ptr<EdgeFunction<WPDSAliasCollector::l_t>>
WPDSAliasCollector::getReturnEdgeFunction(
    WPDSAliasCollector::n_t CallSite, WPDSAliasCollector::f_t CalleeFunction,
    WPDSAliasCollector::n_t ExitStmt, WPDSAliasCollector::d_t ExitNode,
    WPDSAliasCollector::n_t ReSite, WPDSAliasCollector::d_t RetNode) {
=======
FlowFunction<WPDSAliasCollector::d_t> *
WPDSAliasCollector::getSummaryFlowFunction(WPDSAliasCollector::n_t curr,
                                           WPDSAliasCollector::m_t destMthd) {
  return nullptr;
}

EdgeFunction<WPDSAliasCollector::l_t> *
WPDSAliasCollector::getNormalEdgeFunction(WPDSAliasCollector::n_t curr,
                                          WPDSAliasCollector::d_t currNode,
                                          WPDSAliasCollector::n_t succ,
                                          WPDSAliasCollector::d_t succNode) {
  return EdgeIdentity<WPDSAliasCollector::l_t>::getInstance();
}

EdgeFunction<WPDSAliasCollector::l_t> *WPDSAliasCollector::getCallEdgeFunction(
    WPDSAliasCollector::n_t callStmt, WPDSAliasCollector::d_t srcNode,
    WPDSAliasCollector::m_t destinationMethod,
    WPDSAliasCollector::d_t destNode) {
  return EdgeIdentity<WPDSAliasCollector::l_t>::getInstance();
}

EdgeFunction<WPDSAliasCollector::l_t> *
WPDSAliasCollector::getReturnEdgeFunction(WPDSAliasCollector::n_t callSite,
                                          WPDSAliasCollector::m_t calleeMethod,
                                          WPDSAliasCollector::n_t exitStmt,
                                          WPDSAliasCollector::d_t exitNode,
                                          WPDSAliasCollector::n_t reSite,
                                          WPDSAliasCollector::d_t retNode) {
>>>>>>> 7dbfafe3
  return EdgeIdentity<WPDSAliasCollector::l_t>::getInstance();
}

EdgeFunction<WPDSAliasCollector::l_t> *
WPDSAliasCollector::getCallToRetEdgeFunction(
    WPDSAliasCollector::n_t CallSite, WPDSAliasCollector::d_t CallNode,
    WPDSAliasCollector::n_t RetSite, WPDSAliasCollector::d_t RetSiteNode,
    set<WPDSAliasCollector::f_t> Callees) {
  return EdgeIdentity<WPDSAliasCollector::l_t>::getInstance();
}

<<<<<<< HEAD
shared_ptr<EdgeFunction<WPDSAliasCollector::l_t>>
WPDSAliasCollector::getSummaryEdgeFunction(WPDSAliasCollector::n_t Curr,
                                           WPDSAliasCollector::d_t CurrNode,
                                           WPDSAliasCollector::n_t Succ,
                                           WPDSAliasCollector::d_t SuccNode) {
=======
EdgeFunction<WPDSAliasCollector::l_t> *
WPDSAliasCollector::getSummaryEdgeFunction(WPDSAliasCollector::n_t curr,
                                           WPDSAliasCollector::d_t currNode,
                                           WPDSAliasCollector::n_t succ,
                                           WPDSAliasCollector::d_t succNode) {
>>>>>>> 7dbfafe3
  return nullptr;
}

WPDSAliasCollector::l_t WPDSAliasCollector::topElement() {
  return BinaryDomain::TOP;
}
WPDSAliasCollector::l_t WPDSAliasCollector::bottomElement() {
  return BinaryDomain::BOTTOM;
}
WPDSAliasCollector::l_t WPDSAliasCollector::join(WPDSAliasCollector::l_t Lhs,
                                                 WPDSAliasCollector::l_t Rhs) {
  return (Lhs == BinaryDomain::BOTTOM || Rhs == BinaryDomain::BOTTOM)
             ? BinaryDomain::BOTTOM
             : BinaryDomain::TOP;
}

bool WPDSAliasCollector::isZeroValue(WPDSAliasCollector::d_t D) const {
  return LLVMZeroValue::getInstance()->isLLVMZeroValue(D);
}
std::map<WPDSAliasCollector::n_t, std::set<WPDSAliasCollector::d_t>>
WPDSAliasCollector::initialSeeds() {
  return {};
}

EdgeFunction<WPDSAliasCollector::l_t> *WPDSAliasCollector::allTopFunction() {
  return new AllTop<WPDSAliasCollector::l_t>(BinaryDomain::TOP);
}

void WPDSAliasCollector::printNode(std::ostream &OS,
                                   WPDSAliasCollector::n_t N) const {
  OS << llvmIRToString(N);
}

void WPDSAliasCollector::printDataFlowFact(std::ostream &OS,
                                           WPDSAliasCollector::d_t D) const {
  OS << llvmIRToString(D);
}

void WPDSAliasCollector::printFunction(std::ostream &OS,
                                       WPDSAliasCollector::f_t M) const {
  OS << M->getName().str();
}

void WPDSAliasCollector::printEdgeFact(std::ostream &OS,
                                       WPDSAliasCollector::l_t V) const {
  if (V == BinaryDomain::TOP) {
    OS << "TOP";
  } else {
    OS << "BOTTOM";
  }
}

} // namespace psr<|MERGE_RESOLUTION|>--- conflicted
+++ resolved
@@ -36,41 +36,23 @@
                   WPDSAliasCollector::i_t>(IRDB, TH, ICF, PT,
                                            std::move(EntryPoints)) {}
 
-<<<<<<< HEAD
-shared_ptr<FlowFunction<WPDSAliasCollector::d_t>>
+FlowFunction<WPDSAliasCollector::d_t> *
 WPDSAliasCollector::getNormalFlowFunction(WPDSAliasCollector::n_t Curr,
                                           WPDSAliasCollector::n_t Succ) {
   return Identity<WPDSAliasCollector::d_t>::getInstance();
 }
 
-shared_ptr<FlowFunction<WPDSAliasCollector::d_t>>
+FlowFunction<WPDSAliasCollector::d_t> *
 WPDSAliasCollector::getCallFlowFunction(WPDSAliasCollector::n_t CallStmt,
                                         WPDSAliasCollector::f_t DestFun) {
   return Identity<WPDSAliasCollector::d_t>::getInstance();
 }
 
-shared_ptr<FlowFunction<WPDSAliasCollector::d_t>>
+FlowFunction<WPDSAliasCollector::d_t> *
 WPDSAliasCollector::getRetFlowFunction(WPDSAliasCollector::n_t CallSite,
                                        WPDSAliasCollector::f_t CalleeFun,
                                        WPDSAliasCollector::n_t ExitStmt,
                                        WPDSAliasCollector::n_t RetSite) {
-=======
-FlowFunction<WPDSAliasCollector::d_t> *
-WPDSAliasCollector::getNormalFlowFunction(WPDSAliasCollector::n_t curr,
-                                          WPDSAliasCollector::n_t succ) {
-  return Identity<WPDSAliasCollector::d_t>::getInstance();
-}
-
-FlowFunction<WPDSAliasCollector::d_t> *
-WPDSAliasCollector::getCallFlowFunction(WPDSAliasCollector::n_t callStmt,
-                                        WPDSAliasCollector::m_t destMthd) {
-  return Identity<WPDSAliasCollector::d_t>::getInstance();
-}
-
-FlowFunction<WPDSAliasCollector::d_t> *WPDSAliasCollector::getRetFlowFunction(
-    WPDSAliasCollector::n_t callSite, WPDSAliasCollector::m_t calleeMthd,
-    WPDSAliasCollector::n_t exitStmt, WPDSAliasCollector::n_t retSite) {
->>>>>>> 7dbfafe3
   return Identity<WPDSAliasCollector::d_t>::getInstance();
 }
 
@@ -81,14 +63,13 @@
   return Identity<WPDSAliasCollector::d_t>::getInstance();
 }
 
-<<<<<<< HEAD
-shared_ptr<FlowFunction<WPDSAliasCollector::d_t>>
+FlowFunction<WPDSAliasCollector::d_t> *
 WPDSAliasCollector::getSummaryFlowFunction(WPDSAliasCollector::n_t Curr,
                                            WPDSAliasCollector::f_t DestFun) {
   return nullptr;
 }
 
-shared_ptr<EdgeFunction<WPDSAliasCollector::l_t>>
+EdgeFunction<WPDSAliasCollector::l_t> *
 WPDSAliasCollector::getNormalEdgeFunction(WPDSAliasCollector::n_t Curr,
                                           WPDSAliasCollector::d_t CurrNode,
                                           WPDSAliasCollector::n_t Succ,
@@ -96,7 +77,7 @@
   return EdgeIdentity<WPDSAliasCollector::l_t>::getInstance();
 }
 
-shared_ptr<EdgeFunction<WPDSAliasCollector::l_t>>
+EdgeFunction<WPDSAliasCollector::l_t> *
 WPDSAliasCollector::getCallEdgeFunction(
     WPDSAliasCollector::n_t CallStmt, WPDSAliasCollector::d_t SrcNode,
     WPDSAliasCollector::f_t DestinationFunction,
@@ -104,41 +85,11 @@
   return EdgeIdentity<WPDSAliasCollector::l_t>::getInstance();
 }
 
-shared_ptr<EdgeFunction<WPDSAliasCollector::l_t>>
+EdgeFunction<WPDSAliasCollector::l_t> *
 WPDSAliasCollector::getReturnEdgeFunction(
     WPDSAliasCollector::n_t CallSite, WPDSAliasCollector::f_t CalleeFunction,
     WPDSAliasCollector::n_t ExitStmt, WPDSAliasCollector::d_t ExitNode,
     WPDSAliasCollector::n_t ReSite, WPDSAliasCollector::d_t RetNode) {
-=======
-FlowFunction<WPDSAliasCollector::d_t> *
-WPDSAliasCollector::getSummaryFlowFunction(WPDSAliasCollector::n_t curr,
-                                           WPDSAliasCollector::m_t destMthd) {
-  return nullptr;
-}
-
-EdgeFunction<WPDSAliasCollector::l_t> *
-WPDSAliasCollector::getNormalEdgeFunction(WPDSAliasCollector::n_t curr,
-                                          WPDSAliasCollector::d_t currNode,
-                                          WPDSAliasCollector::n_t succ,
-                                          WPDSAliasCollector::d_t succNode) {
-  return EdgeIdentity<WPDSAliasCollector::l_t>::getInstance();
-}
-
-EdgeFunction<WPDSAliasCollector::l_t> *WPDSAliasCollector::getCallEdgeFunction(
-    WPDSAliasCollector::n_t callStmt, WPDSAliasCollector::d_t srcNode,
-    WPDSAliasCollector::m_t destinationMethod,
-    WPDSAliasCollector::d_t destNode) {
-  return EdgeIdentity<WPDSAliasCollector::l_t>::getInstance();
-}
-
-EdgeFunction<WPDSAliasCollector::l_t> *
-WPDSAliasCollector::getReturnEdgeFunction(WPDSAliasCollector::n_t callSite,
-                                          WPDSAliasCollector::m_t calleeMethod,
-                                          WPDSAliasCollector::n_t exitStmt,
-                                          WPDSAliasCollector::d_t exitNode,
-                                          WPDSAliasCollector::n_t reSite,
-                                          WPDSAliasCollector::d_t retNode) {
->>>>>>> 7dbfafe3
   return EdgeIdentity<WPDSAliasCollector::l_t>::getInstance();
 }
 
@@ -150,19 +101,11 @@
   return EdgeIdentity<WPDSAliasCollector::l_t>::getInstance();
 }
 
-<<<<<<< HEAD
-shared_ptr<EdgeFunction<WPDSAliasCollector::l_t>>
+EdgeFunction<WPDSAliasCollector::l_t> *
 WPDSAliasCollector::getSummaryEdgeFunction(WPDSAliasCollector::n_t Curr,
                                            WPDSAliasCollector::d_t CurrNode,
                                            WPDSAliasCollector::n_t Succ,
                                            WPDSAliasCollector::d_t SuccNode) {
-=======
-EdgeFunction<WPDSAliasCollector::l_t> *
-WPDSAliasCollector::getSummaryEdgeFunction(WPDSAliasCollector::n_t curr,
-                                           WPDSAliasCollector::d_t currNode,
-                                           WPDSAliasCollector::n_t succ,
-                                           WPDSAliasCollector::d_t succNode) {
->>>>>>> 7dbfafe3
   return nullptr;
 }
 
