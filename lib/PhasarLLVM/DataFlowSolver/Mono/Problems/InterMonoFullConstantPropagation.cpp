/******************************************************************************
 * Copyright (c) 2020 Philipp Schubert.
 * All rights reserved. This program and the accompanying materials are made
 * available under the terms of LICENSE.txt.
 *
 * Contributors:
 *     Philipp Schubert, Linus Jungemann and others
 *****************************************************************************/

#include <algorithm>
#include <llvm/Support/Casting.h>
#include <ostream>

#include <llvm/IR/Instruction.h>
#include <llvm/IR/Instructions.h>
#include <llvm/IR/Value.h>

#include <phasar/DB/ProjectIRDB.h>
#include <phasar/PhasarLLVM/ControlFlow/LLVMBasedICFG.h>
#include <phasar/PhasarLLVM/DataFlowSolver/Mono/Problems/InterMonoFullConstantPropagation.h>
#include <phasar/PhasarLLVM/Pointer/LLVMPointsToInfo.h>
#include <phasar/PhasarLLVM/TypeHierarchy/LLVMTypeHierarchy.h>
#include <phasar/Utils/BitVectorSet.h>
#include <phasar/Utils/LLVMShorthands.h>
#include <unordered_map>

using namespace std;
using namespace psr;

namespace psr {

InterMonoFullConstantPropagation::InterMonoFullConstantPropagation(
    const ProjectIRDB *IRDB, const LLVMTypeHierarchy *TH,
    const LLVMBasedICFG *ICF, const LLVMPointsToInfo *PT,
    std::set<std::string> EntryPoints)
    : InterMonoProblem<InterMonoFullConstantPropagation::n_t,
                       InterMonoFullConstantPropagation::d_t,
                       InterMonoFullConstantPropagation::f_t,
                       InterMonoFullConstantPropagation::t_t,
                       InterMonoFullConstantPropagation::v_t,
                       InterMonoFullConstantPropagation::i_t>(IRDB, TH, ICF, PT,
                                                              EntryPoints) {}

bool InterMonoFullConstantPropagation::bitVectorHasInstr(
    const BitVectorSet<InterMonoFullConstantPropagation::d_t> &set,
    InterMonoFullConstantPropagation::v_t instr) {
  for (auto e : set.getAsSet()) {
    if (e.first == instr) {
      return true;
    }
  }
  return false;
}

BitVectorSet<InterMonoFullConstantPropagation::d_t>
InterMonoFullConstantPropagation::merge(
    const BitVectorSet<InterMonoFullConstantPropagation::d_t> &Lhs,
    const BitVectorSet<InterMonoFullConstantPropagation::d_t> &Rhs) {
  return merge(update(Lhs, Rhs), Rhs);

}

BitVectorSet<InterMonoFullConstantPropagation::d_t>
InterMonoFullConstantPropagation::merge(
    const BitVectorSet<InterMonoFullConstantPropagation::d_t> &Lhs,
    const BitVectorSet<InterMonoFullConstantPropagation::d_t> &Rhs) {
  BitVectorSet<InterMonoFullConstantPropagation::d_t> Out = Lhs;
  for (auto elem : Rhs.getAsSet()) {
    if (!bitVectorHasInstr(Lhs, elem.first)) {
      Out.insert(elem);
    }
  }
  return Out;
}

BitVectorSet<InterMonoFullConstantPropagation::d_t>
InterMonoFullConstantPropagation::update(
    const BitVectorSet<InterMonoFullConstantPropagation::d_t> &Lhs,
    const BitVectorSet<InterMonoFullConstantPropagation::d_t> &Rhs) {
  BitVectorSet<InterMonoFullConstantPropagation::d_t> Out = Lhs;
  for (auto elem : Rhs.getAsSet()) {
    if (bitVectorHasInstr(Lhs, elem.first)) {
      for (auto elen : Out.getAsSet()) {
        if (elem.first == elen.first &&
            (std::holds_alternative<Top>(elen.second) ||
             std::holds_alternative<Bottom>(elem.second))) {
          Out.erase(elen);
          Out.insert(elem);
        } else if (elem.first == elen.first &&
                   (std::holds_alternative<plain_d_t>(elem.second) &&
                    std::holds_alternative<plain_d_t>(elen.second) &&
                    *std::get_if<plain_d_t>(&elem.second) !=
                        *std::get_if<plain_d_t>(&elen.second))) {

          Out.erase(elen);
          Out.insert({elem.first, Bottom{}});
        }
      }
    }
  }
  return Out;
}

bool InterMonoFullConstantPropagation::equal_to(
    const BitVectorSet<InterMonoFullConstantPropagation::d_t> &Lhs,
    const BitVectorSet<InterMonoFullConstantPropagation::d_t> &Rhs) {
<<<<<<< HEAD
=======

  std::cout << "Lhs sqSubSetEqual:\n";
  for (auto elem : Lhs.getAsSet()) {
    printDataFlowFact(std::cout, elem);
  }
  std::cout << "---------Rhs:\n";
  for (auto elem : Lhs.getAsSet()) {
    printDataFlowFact(std::cout, elem);
  }

  return equal_to(Lhs,Rhs) || Rhs.includes(Lhs);
}

bool InterMonoFullConstantPropagation::equal_to(
    const BitVectorSet<InterMonoFullConstantPropagation::d_t> &Lhs,
    const BitVectorSet<InterMonoFullConstantPropagation::d_t> &Rhs) {
>>>>>>> 657130ed
  return Rhs == Lhs;
}

std::unordered_map<InterMonoFullConstantPropagation::n_t,
                   BitVectorSet<InterMonoFullConstantPropagation::d_t>>
InterMonoFullConstantPropagation::initialSeeds() {
  std::unordered_map<InterMonoFullConstantPropagation::n_t,
                     BitVectorSet<InterMonoFullConstantPropagation::d_t>>
      Seeds;
  for (auto &EntryPoint : EntryPoints) {
    if (auto Fun = IRDB->getFunctionDefinition(EntryPoint)) {
      auto Is = ICF->getStartPointsOf(Fun);
      for (auto I : Is) {
        Seeds[I] = {};
      }
    }
  }
  return Seeds;
}

BitVectorSet<InterMonoFullConstantPropagation::d_t>
InterMonoFullConstantPropagation::normalFlow(
    InterMonoFullConstantPropagation::n_t S,
    const BitVectorSet<InterMonoFullConstantPropagation::d_t> &In) {
  auto Out = In;

  // check Alloca instructions
  if (auto Alloc = llvm::dyn_cast<llvm::AllocaInst>(S)) {
    if (Alloc->getAllocatedType()->isIntegerTy()) {
      Out.insert({Alloc, Top{}});
    }
  }

  // check store instructions
  if (auto Store = llvm::dyn_cast<llvm::StoreInst>(S)) {
    auto ValueOp = Store->getValueOperand();
    // Case I: Integer literal
    if (auto val = llvm::dyn_cast<llvm::ConstantInt>(ValueOp)) {
      for (auto elem : In.getAsSet()) {
        if (elem.first == Store->getPointerOperand()) {
          if (std::holds_alternative<Bottom>(elem.second)) {
            break;
          }

          Out.erase(elem);
          Out.insert({Store->getPointerOperand(), val->getSExtValue()});
          return Out;
        }
      }
    }
    // Case II: Storing an integer typed value
    if (ValueOp->getType()->isIntegerTy()) {
      LatticeDomain<InterMonoFullConstantPropagation::plain_d_t> latticeVal =
          Top{};
      for (auto elem : In.getAsSet()) {
        if (elem.first == ValueOp) {
          latticeVal = elem.second;
          break;
        }
      }
      if (!std::holds_alternative<Top>(latticeVal)) {
        for (auto elem : In.getAsSet()) {
          if (elem.first == Store->getPointerOperand()) {
            if (std::holds_alternative<Bottom>(elem.second)) {
              break;
            }

            Out.erase(elem);
            Out.insert({Store->getPointerOperand(), latticeVal});
            return Out;
          }
        }
      }
    }
  }

  // check load instructions
  if (auto Load = llvm::dyn_cast<llvm::LoadInst>(S)) {
    LatticeDomain<InterMonoFullConstantPropagation::plain_d_t> latticeVal;
    for (auto elem : In.getAsSet()) {
      if (elem.first == Load->getPointerOperand()) {
        latticeVal = elem.second;
        break;
      }
    }
    Out.insert({Load, latticeVal});

    return Out;
  }

  // check for binary operations: add, sub, mul, udiv/sdiv, urem/srem
  if (auto op = llvm::dyn_cast<llvm::BinaryOperator>(S)) {
    auto lop = S->getOperand(0);
    auto rop = S->getOperand(1);
    LatticeDomain<InterMonoFullConstantPropagation::plain_d_t> lval;
    LatticeDomain<InterMonoFullConstantPropagation::plain_d_t> rval;

    // get first operand value
    if (auto val = llvm::dyn_cast<llvm::ConstantInt>(lop)) {
      lval = val->getSExtValue();
    } else {
      for (auto elem : In.getAsSet()) {
        if (elem.first == lop) {
          lval = elem.second;
          break;
        }
      }
    }

    // get second operand value
    if (auto val = llvm::dyn_cast<llvm::ConstantInt>(rop)) {
      rval = val->getSExtValue();
    } else {
      for (auto elem : In.getAsSet()) {
        if (elem.first == rop) {
          rval = elem.second;
          break;
        }
      }
    }

    // handle Top or Bottom as a operand
    if (std::holds_alternative<Top>(lval) ||
        std::holds_alternative<Top>(rval) ||
        std::holds_alternative<Bottom>(lval) ||
        std::holds_alternative<Bottom>(rval)) {

      Out.insert({op, Bottom{}});
      return Out;

    } else {
      Out.insert({S, executeBinOperation(op->getOpcode(),
                                         *std::get_if<plain_d_t>(&lval),
                                         *std::get_if<plain_d_t>(&rval))});
      return Out;
    }
  }

  return Out;
}

BitVectorSet<InterMonoFullConstantPropagation::d_t>
InterMonoFullConstantPropagation::callFlow(
    InterMonoFullConstantPropagation::n_t CallSite,
    InterMonoFullConstantPropagation::f_t Callee,
    const BitVectorSet<InterMonoFullConstantPropagation::d_t> &In) {
  auto Out = In;

  // Map the actual parameters into the formal parameters
  if (llvm::isa<llvm::CallInst>(CallSite) ||
      llvm::isa<llvm::InvokeInst>(CallSite)) {
    Out.clear();
    vector<const llvm::Value *> actuals;
    vector<const llvm::Value *> formals;
    auto IM = llvm::ImmutableCallSite(CallSite);
    // Set up the actual parameters
    std::cout << "actuals:\n";
    for (unsigned idx = 0; idx < IM.getNumArgOperands(); ++idx) {
      actuals.push_back(IM.getArgOperand(idx));
      std::cout << llvmIRToString(IM.getArgOperand(idx)) << "\n";
    }
    // Set up the formal parameters
    std::cout << "formals:\n";
    for (unsigned idx = 0; idx < Callee->arg_size(); ++idx) {
      formals.push_back(getNthFunctionArgument(Callee, idx));
      std::cout << llvmIRToString(getNthFunctionArgument(Callee, idx)) << "\n";
    }
    for (unsigned idx = 0; idx < actuals.size(); ++idx) {
      // Check for C-style varargs: idx >= destFun->arg_size()
      if (idx >= Callee->arg_size() && !Callee->isDeclaration()) {
        // Handle C-style varargs
        /* // Over-approximate by trying to add the
        //   alloca [1 x %struct.__va_list_tag], align 16
        // to the results
        // find the allocated %struct.__va_list_tag and generate it
        for (auto &BB : *Callee) {
          for (auto &I : BB) {
            if (auto Alloc = llvm::dyn_cast<llvm::AllocaInst>(&I)) {
              if (Alloc->getAllocatedType()->isArrayTy() &&
                  Alloc->getAllocatedType()->getArrayNumElements() > 0 &&
                  Alloc->getAllocatedType()
                      ->getArrayElementType()
                      ->isStructTy() &&
                  Alloc->getAllocatedType()
                          ->getArrayElementType()
                          ->getStructName() == "struct.__va_list_tag") {
                res.insert(Alloc);
              }
            }
          }
        } */
      } else {
        // Ordinary case: Just perform mapping
        for (auto elem : In.getAsSet()) {
          if (elem.first == actuals[idx]) {
            Out.insert({formals[idx], elem.second}); // corresponding formal
            break;
          }
        }
      }
      // Special case: Check if function is called with integer literals as
      // parameter (in case of varargs ignore)
      if (idx < Callee->arg_size() &&
          llvm::isa<llvm::ConstantInt>(actuals[idx])) {
        auto val = llvm::dyn_cast<llvm::ConstantInt>(actuals[idx]);
        Out.insert({formals[idx], val->getSExtValue()}); // corresponding formal
      }
    }
    // TODO: Handle globals
    /*
    if (llvm::isa<llvm::GlobalVariable>(source)) {
      res.insert(source);
    }*/

    return Out;
  }
  // Pass everything else as identity
  return In;
} // namespace psr

BitVectorSet<InterMonoFullConstantPropagation::d_t>
InterMonoFullConstantPropagation::returnFlow(
    InterMonoFullConstantPropagation::n_t CallSite,
    InterMonoFullConstantPropagation::f_t Callee,
    InterMonoFullConstantPropagation::n_t ExitStmt,
    InterMonoFullConstantPropagation::n_t RetSite,
    const BitVectorSet<InterMonoFullConstantPropagation::d_t> &In) {
  auto Out = In;

  if (CallSite->getType()->isIntegerTy()) {
    auto Return = llvm::dyn_cast<llvm::ReturnInst>(ExitStmt);
    auto ReturnValue = Return->getReturnValue();

    // Kill everything that is not returned
    Out.clear();

    // Return value is integer literal
    if (auto CI = llvm::dyn_cast<llvm::ConstantInt>(ReturnValue)) {
      Out.insert({CallSite, CI->getSExtValue()});
      return Out;
    }

    //handle return of integer variable
    if (ReturnValue->getType()->isIntegerTy()) {
      LatticeDomain<InterMonoFullConstantPropagation::plain_d_t> latticeVal =
          Top{};
      for (auto elem : In.getAsSet()) {
        if (elem.first == ReturnValue) {
          latticeVal = elem.second;
          break;
        }
      }
      
      Out.insert({CallSite, latticeVal});
      return Out;
    }

    // handle Global Variables
    // TODO:handle globals
  }
  Out.clear();
  return Out;
}

BitVectorSet<InterMonoFullConstantPropagation::d_t>
InterMonoFullConstantPropagation::callToRetFlow(
    InterMonoFullConstantPropagation::n_t CallSite,
    InterMonoFullConstantPropagation::n_t RetSite,
    std::set<InterMonoFullConstantPropagation::f_t> Callees,
    const BitVectorSet<InterMonoFullConstantPropagation::d_t> &In) {
  // TODO implement
  return In;
}

LatticeDomain<InterMonoFullConstantPropagation::plain_d_t>
InterMonoFullConstantPropagation::executeBinOperation(
    const unsigned op, InterMonoFullConstantPropagation::plain_d_t lop,
    InterMonoFullConstantPropagation::plain_d_t rop) {
  // default initialize with BOTTOM (all information)
  LatticeDomain<InterMonoFullConstantPropagation::plain_d_t> res = Bottom{};
  switch (op) {
  case llvm::Instruction::Add:
    res = lop + rop;
    break;

  case llvm::Instruction::Sub:
    res = lop - rop;
    break;

  case llvm::Instruction::Mul:
    res = lop * rop;
    break;

  case llvm::Instruction::UDiv:
  case llvm::Instruction::SDiv:
    res = lop / rop;
    break;

  case llvm::Instruction::URem:
  case llvm::Instruction::SRem:
    res = lop % rop;
    break;

  default:
    break;
  }
  return res;
}

void InterMonoFullConstantPropagation::printNode(
    std::ostream &os, InterMonoFullConstantPropagation::n_t n) const {
  os << llvmIRToString(n);
}

void InterMonoFullConstantPropagation::printDataFlowFact(
    std::ostream &os, InterMonoFullConstantPropagation::d_t d) const {
  os << "< " + llvmIRToString(d.first) << ", ";
  if (std::holds_alternative<Top>(d.second)) {
    os << std::get<Top>(d.second);
  }
  if (std::holds_alternative<Bottom>(d.second)) {
    os << std::get<Bottom>(d.second);
  }
  if (std::holds_alternative<InterMonoFullConstantPropagation::plain_d_t>(
          d.second)) {
    os << std::get<InterMonoFullConstantPropagation::plain_d_t>(d.second);
  }
  os << " >\n";
}

void InterMonoFullConstantPropagation::printFunction(
    std::ostream &os, InterMonoFullConstantPropagation::f_t f) const {
  os << f->getName().str();
}

} // namespace psr<|MERGE_RESOLUTION|>--- conflicted
+++ resolved
@@ -104,8 +104,6 @@
 bool InterMonoFullConstantPropagation::equal_to(
     const BitVectorSet<InterMonoFullConstantPropagation::d_t> &Lhs,
     const BitVectorSet<InterMonoFullConstantPropagation::d_t> &Rhs) {
-<<<<<<< HEAD
-=======
 
   std::cout << "Lhs sqSubSetEqual:\n";
   for (auto elem : Lhs.getAsSet()) {
@@ -122,7 +120,6 @@
 bool InterMonoFullConstantPropagation::equal_to(
     const BitVectorSet<InterMonoFullConstantPropagation::d_t> &Lhs,
     const BitVectorSet<InterMonoFullConstantPropagation::d_t> &Rhs) {
->>>>>>> 657130ed
   return Rhs == Lhs;
 }
 
