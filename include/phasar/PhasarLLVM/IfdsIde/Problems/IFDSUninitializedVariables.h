/******************************************************************************
 * Copyright (c) 2017 Philipp Schubert.
 * All rights reserved. This program and the accompanying materials are made
 * available under the terms of LICENSE.txt.
 *
 * Contributors:
 *     Philipp Schubert and others
 *****************************************************************************/

#ifndef PHASAR_PHASARLLVM_IFDSIDE_PROBLEMS_IFDSUNINITIALIZEDVARIABLES_H_
#define PHASAR_PHASARLLVM_IFDSIDE_PROBLEMS_IFDSUNINITIALIZEDVARIABLES_H_

#include <map>
#include <memory>
#include <set>
#include <string>

#include <phasar/PhasarLLVM/IfdsIde/LLVMDefaultIFDSTabulationProblem.h>

namespace llvm {
class Instruction;
class Function;
class Value;
} // namespace llvm

namespace psr {
class LLVMBasedICFG;

class IFDSUninitializedVariables
    : public LLVMDefaultIFDSTabulationProblem<const llvm::Value *,
                                              LLVMBasedICFG &> {
public:
  typedef const llvm::Value *d_t;
  typedef const llvm::Instruction *n_t;
  typedef const llvm::Function *m_t;
  typedef LLVMBasedICFG &i_t;

private:
  std::map<n_t, std::set<d_t>> UndefValueUses;
  std::vector<std::string> EntryPoints;

public:
  IFDSUninitializedVariables(i_t icfg, const LLVMTypeHierarchy &th,
                           const ProjectIRDB &irdb,
                           std::vector<std::string> EntryPoints = {"main"});

<<<<<<< HEAD
  virtual ~IFDSUninitializedVariables() = default;
=======
  ~IFDSUnitializedVariables() override = default;
>>>>>>> 24d02449

  std::shared_ptr<FlowFunction<d_t>> getNormalFlowFunction(n_t curr,
                                                           n_t succ) override;

  std::shared_ptr<FlowFunction<d_t>> getCallFlowFunction(n_t callStmt,
                                                         m_t destMthd) override;

  std::shared_ptr<FlowFunction<d_t>> getRetFlowFunction(n_t callSite,
                                                        m_t calleeMthd,
                                                        n_t exitStmt,
                                                        n_t retSite) override;

  std::shared_ptr<FlowFunction<d_t>>
  getCallToRetFlowFunction(n_t callSite, n_t retSite,
                           std::set<m_t> callees) override;

  std::shared_ptr<FlowFunction<d_t>>
  getSummaryFlowFunction(n_t callStmt, m_t destMthd) override;

  std::map<n_t, std::set<d_t>> initialSeeds() override;

  d_t createZeroValue() override;

  bool isZeroValue(d_t d) const override;

  void printNode(std::ostream &os, n_t n) const override;

  void printDataFlowFact(std::ostream &os, d_t d) const override;

  void printMethod(std::ostream &os, m_t m) const override;

  void printIFDSReport(std::ostream &os,
                       SolverResults<n_t, d_t, BinaryDomain> &SR) override;

  const std::map<n_t, std::set<d_t>>& getAllUndefUses()const;
};

} // namespace psr

#endif<|MERGE_RESOLUTION|>--- conflicted
+++ resolved
@@ -44,11 +44,7 @@
                            const ProjectIRDB &irdb,
                            std::vector<std::string> EntryPoints = {"main"});
 
-<<<<<<< HEAD
-  virtual ~IFDSUninitializedVariables() = default;
-=======
   ~IFDSUnitializedVariables() override = default;
->>>>>>> 24d02449
 
   std::shared_ptr<FlowFunction<d_t>> getNormalFlowFunction(n_t curr,
                                                            n_t succ) override;
