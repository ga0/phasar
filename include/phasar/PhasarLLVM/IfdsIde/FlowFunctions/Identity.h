/******************************************************************************
 * Copyright (c) 2017 Philipp Schubert.
 * All rights reserved. This program and the accompanying materials are made
 * available under the terms of LICENSE.txt.
 *
 * Contributors:
 *     Philipp Schubert and others
 *****************************************************************************/

/*
 * Identity.h
 *
 *  Created on: 04.08.2016
 *      Author: pdschbrt
 */

#pragma once

#include <memory>
#include <set>

<<<<<<< HEAD
=======
#include <phasar/PhasarLLVM/IfdsIde/FlowFunction.h>

>>>>>>> ab2389c8
namespace psr {

template <typename D> class Identity : public FlowFunction<D> {
private:
  Identity() = default;

public:
  virtual ~Identity() = default;
  Identity(const Identity &i) = delete;
  Identity &operator=(const Identity &i) = delete;
  // simply return what the user provides
  std::set<D> computeTargets(D source) override { return {source}; }
  static std::shared_ptr<Identity> getInstance() {
<<<<<<< HEAD
    static std::shared_ptr<Identity> instance =
        std::shared_ptr<Identity>(new Identity);
=======
    static std::shared_ptr<Identity> instance = std::shared_ptr<Identity>(new Identity);
>>>>>>> ab2389c8
    return instance;
  }
};

} // namespace psr<|MERGE_RESOLUTION|>--- conflicted
+++ resolved
@@ -14,16 +14,14 @@
  *      Author: pdschbrt
  */
 
-#pragma once
+#ifndef PHASAR_PHASARLLVM_IFDSIDE_FLOWFUNCTIONS_IDENTITY_H_
+#define PHASAR_PHASARLLVM_IFDSIDE_FLOWFUNCTIONS_IDENTITY_H_
 
 #include <memory>
 #include <set>
 
-<<<<<<< HEAD
-=======
 #include <phasar/PhasarLLVM/IfdsIde/FlowFunction.h>
 
->>>>>>> ab2389c8
 namespace psr {
 
 template <typename D> class Identity : public FlowFunction<D> {
@@ -37,14 +35,12 @@
   // simply return what the user provides
   std::set<D> computeTargets(D source) override { return {source}; }
   static std::shared_ptr<Identity> getInstance() {
-<<<<<<< HEAD
     static std::shared_ptr<Identity> instance =
         std::shared_ptr<Identity>(new Identity);
-=======
-    static std::shared_ptr<Identity> instance = std::shared_ptr<Identity>(new Identity);
->>>>>>> ab2389c8
     return instance;
   }
 };
 
-} // namespace psr+} // namespace psr
+
+#endif