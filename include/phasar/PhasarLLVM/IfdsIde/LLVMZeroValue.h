--- conflicted
+++ resolved
@@ -14,7 +14,8 @@
  *      Author: philipp
  */
 
-#pragma once
+#ifndef PHASAR_PHASARLLVM_IFDSIDE_LLVMZEROVALUE_H_
+#define PHASAR_PHASARLLVM_IFDSIDE_LLVMZEROVALUE_H_
 
 #include <memory>
 #include <string>
@@ -22,15 +23,10 @@
 #include <llvm/IR/GlobalVariable.h>
 #include <llvm/IR/LLVMContext.h>
 #include <llvm/IR/Module.h>
-<<<<<<< HEAD
-#include <memory>
-#include <string>
-=======
 
 namespace llvm {
   class Value;
 }
->>>>>>> ab2389c8
 
 namespace psr {
 
@@ -91,4 +87,6 @@
   // Do not specify a destructor (at all)!
   static LLVMZeroValue *getInstance();
 };
-} // namespace psr+} // namespace psr
+
+#endif