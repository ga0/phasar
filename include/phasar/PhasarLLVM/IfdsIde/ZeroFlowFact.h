/******************************************************************************
 * Copyright (c) 2017 Philipp Schubert.
 * All rights reserved. This program and the accompanying materials are made
 * available under the terms of LICENSE.txt.
 *
 * Contributors:
 *     Philipp Schubert and others
 *****************************************************************************/

#pragma once

#include <ostream>

#include <iostream>
#include <phasar/PhasarLLVM/IfdsIde/FlowFact.h>

namespace psr {

class ZeroFlowFact : public FlowFact {
public:
  ~ZeroFlowFact() = default;
  void print(std::ostream &os) const override;
  static FlowFact *getInstance();
};
<<<<<<< HEAD

} // namespace psr

#endif
=======
} // namespace psr
>>>>>>> ab2389c8
<|MERGE_RESOLUTION|>--- conflicted
+++ resolved
@@ -7,7 +7,8 @@
  *     Philipp Schubert and others
  *****************************************************************************/
 
-#pragma once
+#ifndef PHASAR_PHASARLLVM_IFDSIDE_ZEROFLOWFACT_H_
+#define PHASAR_PHASARLLVM_IFDSIDE_ZEROFLOWFACT_H_
 
 #include <ostream>
 
@@ -22,11 +23,7 @@
   void print(std::ostream &os) const override;
   static FlowFact *getInstance();
 };
-<<<<<<< HEAD
 
 } // namespace psr
 
-#endif
-=======
-} // namespace psr
->>>>>>> ab2389c8
+#endif