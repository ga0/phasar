/******************************************************************************
 * Copyright (c) 2017 Philipp Schubert.
 * All rights reserved. This program and the accompanying materials are made
 * available under the terms of LICENSE.txt.
 *
 * Contributors:
 *     Philipp Schubert and others
 *****************************************************************************/

/*
 * FlowFunctions.h
 *
 *  Created on: 03.08.2016
 *      Author: pdschbrt
 */

#ifndef ANALYSIS_FLOWFUNCTIONS_H_
#define ANALYSIS_FLOWFUNCTIONS_H_

#include "FlowFunction.h"
#include <memory>
<<<<<<< HEAD
=======
#include <vector>

using namespace std;
namespace psr{
>>>>>>> adcbdf56

template <typename N, typename D, typename M> class FlowFunctions {
public:
  virtual ~FlowFunctions() = default;
  virtual std::shared_ptr<FlowFunction<D>> getNormalFlowFunction(N curr,
                                                                 N succ) = 0;
  virtual std::shared_ptr<FlowFunction<D>> getCallFlowFunction(N callStmt,
                                                               M destMthd) = 0;
  virtual std::shared_ptr<FlowFunction<D>>
  getRetFlowFunction(N callSite, M calleeMthd, N exitStmt, N retSite) = 0;
  virtual std::shared_ptr<FlowFunction<D>>
  getCallToRetFlowFunction(N callSite, N retSite, set<M> callees) = 0;
  virtual std::shared_ptr<FlowFunction<D>>
  getSummaryFlowFunction(N curr, M destMthd) = 0;
};
}//namespace  psr

#endif /* ANALYSIS_ABSTRACTFLOWFUNCTIONS_HH_ */<|MERGE_RESOLUTION|>--- conflicted
+++ resolved
@@ -17,15 +17,12 @@
 #ifndef ANALYSIS_FLOWFUNCTIONS_H_
 #define ANALYSIS_FLOWFUNCTIONS_H_
 
-#include "FlowFunction.h"
 #include <memory>
-<<<<<<< HEAD
-=======
+#include <phasar/PhasarLLVM/IfdsIde/FlowFunction.h>
 #include <vector>
 
 using namespace std;
-namespace psr{
->>>>>>> adcbdf56
+namespace psr {
 
 template <typename N, typename D, typename M> class FlowFunctions {
 public:
@@ -41,6 +38,6 @@
   virtual std::shared_ptr<FlowFunction<D>>
   getSummaryFlowFunction(N curr, M destMthd) = 0;
 };
-}//namespace  psr
+} // namespace  psr
 
 #endif /* ANALYSIS_ABSTRACTFLOWFUNCTIONS_HH_ */