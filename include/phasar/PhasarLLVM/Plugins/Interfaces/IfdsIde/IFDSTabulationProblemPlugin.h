/******************************************************************************
 * Copyright (c) 2017 Philipp Schubert.
 * All rights reserved. This program and the accompanying materials are made
 * available under the terms of LICENSE.txt.
 *
 * Contributors:
 *     Philipp Schubert and others
 *****************************************************************************/

/*
 * IFDSTabulationProblemPlugin.h
 *
 *  Created on: 14.06.2017
 *      Author: philipp
 */

#pragma once

#include <map>
#include <memory>
#include <string>
#include <vector>

#include <phasar/PhasarLLVM/IfdsIde/DefaultIFDSTabulationProblem.h>
#include <phasar/PhasarLLVM/IfdsIde/LLVMZeroValue.h>
#include <phasar/Utils/LLVMShorthands.h>
<<<<<<< HEAD
#include <string>
#include <vector>
=======


namespace llvm {
  class Function;
  class Instruction;
  class Value;
}
>>>>>>> ab2389c8

namespace psr {

class LLVMBasedICFG;

class IFDSTabulationProblemPlugin
    : public DefaultIFDSTabulationProblem<
          const llvm::Instruction *, const llvm::Value *,
          const llvm::Function *, LLVMBasedICFG &> {
protected:
  std::vector<std::string> EntryPoints;

public:
  IFDSTabulationProblemPlugin(LLVMBasedICFG &ICFG,
                              std::vector<std::string> EntryPoints = {"main"})
      : DefaultIFDSTabulationProblem<const llvm::Instruction *,
                                     const llvm::Value *,
                                     const llvm::Function *, LLVMBasedICFG &>(
            ICFG),
        EntryPoints(EntryPoints) {
    DefaultIFDSTabulationProblem::zerovalue = createZeroValue();
  }
  ~IFDSTabulationProblemPlugin() = default;

  const llvm::Value *createZeroValue() override {
    // create a special value to represent the zero value!
    return LLVMZeroValue::getInstance();
  }

  bool isZeroValue(const llvm::Value *d) const override {
    return isLLVMZeroValue(d);
  }

  std::string DtoString(const llvm::Value *d) const override {
    return llvmIRToString(d);
  }

  std::string NtoString(const llvm::Instruction *n) const override {
    return llvmIRToString(n);
  }

  std::string MtoString(const llvm::Function *m) const override {
    return llvmIRToString(m);
  }
};

<<<<<<< HEAD
extern std::map<std::string,
                std::unique_ptr<IFDSTabulationProblemPlugin> (*)(
                    LLVMBasedICFG &I, std::vector<std::string> EntryPoints)>
=======
extern std::map<std::string, std::unique_ptr<IFDSTabulationProblemPlugin> (*)(
                       LLVMBasedICFG &I, std::vector<std::string> EntryPoints)>
>>>>>>> ab2389c8
    IFDSTabulationProblemPluginFactory;

} // namespace psr<|MERGE_RESOLUTION|>--- conflicted
+++ resolved
@@ -14,7 +14,8 @@
  *      Author: philipp
  */
 
-#pragma once
+#ifndef PHASAR_PHASARLLVM_PLUGINS_INTERFACES_IFDSIDE_IFDSTABULATIONPROBLEMPLUGIN_H_
+#define PHASAR_PHASARLLVM_PLUGINS_INTERFACES_IFDSIDE_IFDSTABULATIONPROBLEMPLUGIN_H_
 
 #include <map>
 #include <memory>
@@ -24,10 +25,6 @@
 #include <phasar/PhasarLLVM/IfdsIde/DefaultIFDSTabulationProblem.h>
 #include <phasar/PhasarLLVM/IfdsIde/LLVMZeroValue.h>
 #include <phasar/Utils/LLVMShorthands.h>
-<<<<<<< HEAD
-#include <string>
-#include <vector>
-=======
 
 
 namespace llvm {
@@ -35,7 +32,6 @@
   class Instruction;
   class Value;
 }
->>>>>>> ab2389c8
 
 namespace psr {
 
@@ -82,14 +78,10 @@
   }
 };
 
-<<<<<<< HEAD
-extern std::map<std::string,
-                std::unique_ptr<IFDSTabulationProblemPlugin> (*)(
-                    LLVMBasedICFG &I, std::vector<std::string> EntryPoints)>
-=======
 extern std::map<std::string, std::unique_ptr<IFDSTabulationProblemPlugin> (*)(
                        LLVMBasedICFG &I, std::vector<std::string> EntryPoints)>
->>>>>>> ab2389c8
     IFDSTabulationProblemPluginFactory;
 
-} // namespace psr+} // namespace psr
+
+#endif