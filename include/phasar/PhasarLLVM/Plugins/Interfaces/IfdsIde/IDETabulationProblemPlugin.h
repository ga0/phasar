/******************************************************************************
 * Copyright (c) 2017 Philipp Schubert.
 * All rights reserved. This program and the accompanying materials are made
 * available under the terms of LICENSE.txt.
 *
 * Contributors:
 *     Philipp Schubert and others
 *****************************************************************************/

#pragma once

#include <map>
#include <memory>
#include <string>
#include <vector>

namespace psr {

class LLVMBasedICFG;

class IDETabulationProblemPlugin {};

extern "C" std::unique_ptr<IDETabulationProblemPlugin>
<<<<<<< HEAD
makeIDETabulationProblemPlugin(LLVMBasedICFG &I,
                               std::vector<std::string> EntryPoints);

extern std::map<std::string,
                std::unique_ptr<IDETabulationProblemPlugin> (*)(
                    LLVMBasedICFG &I, std::vector<std::string> EntryPoints)>
=======
makeIDETabulationProblemPlugin(LLVMBasedICFG &I, std::vector<std::string> EntryPoints);

extern std::map<std::string, std::unique_ptr<IDETabulationProblemPlugin> (*)(
                       LLVMBasedICFG &I, std::vector<std::string> EntryPoints)>
>>>>>>> ab2389c8
    IDETabulationProblemPluginFactory;

} // namespace psr<|MERGE_RESOLUTION|>--- conflicted
+++ resolved
@@ -7,7 +7,8 @@
  *     Philipp Schubert and others
  *****************************************************************************/
 
-#pragma once
+#ifndef PHASAR_PHASARLLVM_PLUGINS_INTERFACES_IFDSIDE_IDETABULATIONPROBLEMPLUGIN_H_
+#define PHASAR_PHASARLLVM_PLUGINS_INTERFACES_IFDSIDE_IDETABULATIONPROBLEMPLUGIN_H_
 
 #include <map>
 #include <memory>
@@ -21,19 +22,14 @@
 class IDETabulationProblemPlugin {};
 
 extern "C" std::unique_ptr<IDETabulationProblemPlugin>
-<<<<<<< HEAD
 makeIDETabulationProblemPlugin(LLVMBasedICFG &I,
                                std::vector<std::string> EntryPoints);
 
 extern std::map<std::string,
                 std::unique_ptr<IDETabulationProblemPlugin> (*)(
                     LLVMBasedICFG &I, std::vector<std::string> EntryPoints)>
-=======
-makeIDETabulationProblemPlugin(LLVMBasedICFG &I, std::vector<std::string> EntryPoints);
-
-extern std::map<std::string, std::unique_ptr<IDETabulationProblemPlugin> (*)(
-                       LLVMBasedICFG &I, std::vector<std::string> EntryPoints)>
->>>>>>> ab2389c8
     IDETabulationProblemPluginFactory;
 
-} // namespace psr+} // namespace psr
+
+#endif