--- conflicted
+++ resolved
@@ -314,15 +314,11 @@
 
   void printAsJson(std::ostream &OS = std::cout) const;
 
-<<<<<<< HEAD
   [[nodiscard]] nlohmann::json exportICFGAsJson() const;
 
   [[nodiscard]] nlohmann::json exportICFGAsSourceCodeJson() const;
 
-  [[nodiscard]] unsigned getNumOfVertices();
-=======
   [[nodiscard]] unsigned getNumOfVertices() const;
->>>>>>> 8cd21f1d
 
   [[nodiscard]] unsigned getNumOfEdges() const;
 
