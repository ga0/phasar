/******************************************************************************
 * Copyright (c) 2017 Philipp Schubert.
 * All rights reserved. This program and the accompanying materials are made
 * available under the terms of LICENSE.txt.
 *
 * Contributors:
 *     Philipp Schubert and others
 *****************************************************************************/

/*
 * LLVMBasedICFG.h
 *
 *  Created on: 09.09.2016
 *      Author: pdschbrt
 */

#ifndef PHASAR_PHASARLLVM_CONTROLFLOW_LLVMBASEDICFG_H_
#define PHASAR_PHASARLLVM_CONTROLFLOW_LLVMBASEDICFG_H_

#include <iosfwd>
#include <iostream>
#include <set>
#include <string>
#include <unordered_map>
#include <unordered_set>
#include <vector>

#include "boost/graph/adjacency_list.hpp"

#include "phasar/PhasarLLVM/ControlFlow/ICFG.h"
#include "phasar/PhasarLLVM/ControlFlow/LLVMBasedCFG.h"
#include "phasar/PhasarLLVM/Pointer/LLVMPointsToGraph.h"
#include "phasar/Utils/SoundnessFlag.h"

namespace llvm {
class Instruction;
class Function;
class Module;
class Instruction;
class BitCastInst;
} // namespace llvm

namespace psr {

class Resolver;
class ProjectIRDB;
class LLVMTypeHierarchy;
class LLVMPointsToInfo;

class LLVMBasedICFG
    : public ICFG<const llvm::Instruction *, const llvm::Function *>,
      public virtual LLVMBasedCFG {
  friend class LLVMBasedBackwardsICFG;

private:
  ProjectIRDB &IRDB;
  CallGraphAnalysisType CGType;
  SoundnessFlag SF;
  bool UserTHInfos = true;
  bool UserPTInfos = true;
  LLVMTypeHierarchy *TH;
  LLVMPointsToInfo *PT;
  LLVMPointsToGraph WholeModulePTG;
  std::unordered_set<const llvm::Function *> VisitedFunctions;
  /// Keeps track of the call-sites already resolved
  // std::vector<const llvm::Instruction *> CallStack;

  // Keeps track of the type graph already constructed
  // TypeGraph_t typegraph;

  // Any types that could be initialized outside of the module
  // std::set<const llvm::StructType*> unsound_types;

  // The VertexProperties for our call-graph.
  struct VertexProperties {
    const llvm::Function *F = nullptr;
    VertexProperties() = default;
    VertexProperties(const llvm::Function *F);
    std::string getFunctionName() const;
  };

  // The EdgeProperties for our call-graph.
  struct EdgeProperties {
    const llvm::Instruction *CS = nullptr;
    size_t ID = 0;
    EdgeProperties() = default;
    EdgeProperties(const llvm::Instruction *I);
    std::string getCallSiteAsString() const;
  };

  /// Specify the type of graph to be used.
  typedef boost::adjacency_list<boost::vecS, boost::vecS, boost::bidirectionalS,
                                VertexProperties, EdgeProperties>
      bidigraph_t;

  // Let us have some handy typedefs.
  typedef boost::graph_traits<bidigraph_t>::vertex_descriptor vertex_t;
  typedef boost::graph_traits<bidigraph_t>::vertex_iterator vertex_iterator;
  typedef boost::graph_traits<bidigraph_t>::edge_descriptor edge_t;
  typedef boost::graph_traits<bidigraph_t>::out_edge_iterator out_edge_iterator;
  typedef boost::graph_traits<bidigraph_t>::in_edge_iterator in_edge_iterator;

  /// The call graph.
  bidigraph_t CallGraph;

  /// Maps function names to the corresponding vertex id.
  std::unordered_map<const llvm::Function *, vertex_t> FunctionVertexMap;

  void constructionWalker(const llvm::Function *F, Resolver &Resolver);

  struct dependency_visitor;

public:
  /**
   * Why a multimap?  A given instruction might have multiple target functions.
   * For example, if the points-to analysis indicates that a pointer could
   * be for multiple different types.
   */
  typedef std::unordered_multimap<const llvm::Instruction *,
                                  const llvm::Function *>
      OutEdgesAndTargets;

  LLVMBasedICFG(ProjectIRDB &IRDB, CallGraphAnalysisType CGType,
                const std::set<std::string> &EntryPoints = {},
                LLVMTypeHierarchy *TH = nullptr, LLVMPointsToInfo *PT = nullptr,
                SoundnessFlag SF = SoundnessFlag::SOUNDY);

  LLVMBasedICFG(const LLVMBasedICFG &);

  ~LLVMBasedICFG() override;

  std::set<const llvm::Function *> getAllFunctions() const override;

  bool isIndirectFunctionCall(const llvm::Instruction *N) const override;

  bool isVirtualFunctionCall(const llvm::Instruction *N) const override;

  const llvm::Function *getFunction(const std::string &Fun) const override;

  /**
   * Essentially the same as `getCallsFromWithin`, but uses the callgraph
   * data directly.
   * \return all call sites within a given method.
   */
  std::vector<const llvm::Instruction *>
<<<<<<< HEAD
  getOutEdges(const llvm::Function *F) const;
=======
  getOutEdges(const llvm::Function *Fun) const;
>>>>>>> 801b71c1

  /**
   * For the supplied function, get all the output edge Instructions and
   * the corresponding Function.  This pulls data directly from the callgraph.
   *
   * \return the edges and the target function for each edge.
   */
<<<<<<< HEAD
  OutEdgesAndTargets getOutEdgeAndTarget(const llvm::Function *F) const;
=======
  OutEdgesAndTargets getOutEdgeAndTarget(const llvm::Function *Fun) const;
>>>>>>> 801b71c1

  /**
   * Removes all edges found for the given instruction within the
   * sourceFunction. \return number of edges removed
   */
<<<<<<< HEAD
  size_t removeEdges(const llvm::Function *sourceFunction,
                     const llvm::Instruction *instruction);
=======
  size_t removeEdges(const llvm::Function *F, const llvm::Instruction *Inst);
>>>>>>> 801b71c1

  /**
   * Removes the vertex for the given function.
   * CAUTION: does not remove edges, invoking this on a function with
   * IN or OUT edges is a bad idea.
   * \return true iff the vertex was found and removed.
   */
<<<<<<< HEAD
  bool removeVertex(const llvm::Function *F);
=======
  bool removeVertex(const llvm::Function *Fun);
>>>>>>> 801b71c1

  /**
   * \return the total number of in edges to the vertex representing this
   * Function.
   */
<<<<<<< HEAD
  size_t getCallerCount(const llvm::Function *F) const;
=======
  size_t getCallerCount(const llvm::Function *Fun) const;
>>>>>>> 801b71c1

  /**
   * \return all callee methods for a given call that might be called.
   */
  std::set<const llvm::Function *>
  getCalleesOfCallAt(const llvm::Instruction *N) const override;

  /**
   * \return all caller statements/nodes of a given method.
   */
  std::set<const llvm::Instruction *>
  getCallersOf(const llvm::Function *Fun) const override;

  /**
   * \return all call sites within a given method.
   */
  std::set<const llvm::Instruction *>
  getCallsFromWithin(const llvm::Function *Fun) const override;

  std::set<const llvm::Instruction *>
<<<<<<< HEAD
  getReturnSitesOfCallAt(const llvm::Instruction *n) const override;
=======
  getStartPointsOf(const llvm::Function *M) const override;

  std::set<const llvm::Instruction *>
  getExitPointsOf(const llvm::Function *Fun) const override;

  std::set<const llvm::Instruction *>
  getReturnSitesOfCallAt(const llvm::Instruction *N) const override;
>>>>>>> 801b71c1

  bool isCallStmt(const llvm::Instruction *Stmt) const override;

  std::set<const llvm::Instruction *> allNonCallStartNodes() const override;

  const llvm::Instruction *getLastInstructionOf(const std::string &Name);

  std::vector<const llvm::Instruction *>
  getAllInstructionsOfFunction(const std::string &Name);

  void mergeWith(const LLVMBasedICFG &Other);

  bool isPrimitiveFunction(const std::string &Name);

  using LLVMBasedCFG::print; // tell the compiler we wish to have both prints
  void print(std::ostream &OS = std::cout) const override;

  void printAsDot(std::ostream &OS = std::cout,
                  bool printEdgeLabels = true) const;

  void printInternalPTGAsDot(std::ostream &OS = std::cout) const;

  using LLVMBasedCFG::getAsJson; // tell the compiler we wish to have both
                                 // prints
  nlohmann::json getAsJson() const override;

  void printAsJson(std::ostream &OS = std::cout) const;

  unsigned getNumOfVertices();

  unsigned getNumOfEdges();

  const LLVMPointsToGraph &getWholeModulePTG() const;

  std::vector<const llvm::Function *> getDependencyOrderedFunctions();
};

} // namespace psr

#endif<|MERGE_RESOLUTION|>--- conflicted
+++ resolved
@@ -143,11 +143,7 @@
    * \return all call sites within a given method.
    */
   std::vector<const llvm::Instruction *>
-<<<<<<< HEAD
-  getOutEdges(const llvm::Function *F) const;
-=======
   getOutEdges(const llvm::Function *Fun) const;
->>>>>>> 801b71c1
 
   /**
    * For the supplied function, get all the output edge Instructions and
@@ -155,22 +151,13 @@
    *
    * \return the edges and the target function for each edge.
    */
-<<<<<<< HEAD
-  OutEdgesAndTargets getOutEdgeAndTarget(const llvm::Function *F) const;
-=======
   OutEdgesAndTargets getOutEdgeAndTarget(const llvm::Function *Fun) const;
->>>>>>> 801b71c1
 
   /**
    * Removes all edges found for the given instruction within the
    * sourceFunction. \return number of edges removed
    */
-<<<<<<< HEAD
-  size_t removeEdges(const llvm::Function *sourceFunction,
-                     const llvm::Instruction *instruction);
-=======
   size_t removeEdges(const llvm::Function *F, const llvm::Instruction *Inst);
->>>>>>> 801b71c1
 
   /**
    * Removes the vertex for the given function.
@@ -178,21 +165,13 @@
    * IN or OUT edges is a bad idea.
    * \return true iff the vertex was found and removed.
    */
-<<<<<<< HEAD
-  bool removeVertex(const llvm::Function *F);
-=======
   bool removeVertex(const llvm::Function *Fun);
->>>>>>> 801b71c1
 
   /**
    * \return the total number of in edges to the vertex representing this
    * Function.
    */
-<<<<<<< HEAD
-  size_t getCallerCount(const llvm::Function *F) const;
-=======
   size_t getCallerCount(const llvm::Function *Fun) const;
->>>>>>> 801b71c1
 
   /**
    * \return all callee methods for a given call that might be called.
@@ -213,17 +192,7 @@
   getCallsFromWithin(const llvm::Function *Fun) const override;
 
   std::set<const llvm::Instruction *>
-<<<<<<< HEAD
   getReturnSitesOfCallAt(const llvm::Instruction *n) const override;
-=======
-  getStartPointsOf(const llvm::Function *M) const override;
-
-  std::set<const llvm::Instruction *>
-  getExitPointsOf(const llvm::Function *Fun) const override;
-
-  std::set<const llvm::Instruction *>
-  getReturnSitesOfCallAt(const llvm::Instruction *N) const override;
->>>>>>> 801b71c1
 
   bool isCallStmt(const llvm::Instruction *Stmt) const override;
 
