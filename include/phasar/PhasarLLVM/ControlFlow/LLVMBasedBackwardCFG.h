/******************************************************************************
 * Copyright (c) 2017 Philipp Schubert.
 * All rights reserved. This program and the accompanying materials are made
 * available under the terms of LICENSE.txt.
 *
 * Contributors:
 *     Philipp Schubert and others
 *****************************************************************************/

/*
 * LLVMBasedBackwardCFG.h
 *
 *  Created on: 07.06.2017
 *      Author: philipp
 */

#ifndef PHASAR_PHASARLLVM_CONTROLFLOW_LLVMBASEDBACKWARDCFG_H_
#define PHASAR_PHASARLLVM_CONTROLFLOW_LLVMBASEDBACKWARDCFG_H_

#include <set>
#include <string>
#include <vector>

#include "phasar/PhasarLLVM/ControlFlow/CFG.h"
#include "phasar/PhasarLLVM/ControlFlow/LLVMBasedCFG.h"

namespace llvm {
class Function;
class Instruction;
} // namespace llvm

namespace psr {

class LLVMBasedBackwardCFG
    : public virtual CFG<const llvm::Instruction *, const llvm::Function *> {
private:
  LLVMBasedCFG ForwardCFG;

public:
  LLVMBasedBackwardCFG() = default;

  virtual ~LLVMBasedBackwardCFG() = default;

  const llvm::Function *
  getFunctionOf(const llvm::Instruction *Stmt) const override;

  std::vector<const llvm::Instruction *>
  getPredsOf(const llvm::Instruction *Stmt) const override;

  std::vector<const llvm::Instruction *>
  getSuccsOf(const llvm::Instruction *Stmt) const override;

  std::vector<std::pair<const llvm::Instruction *, const llvm::Instruction *>>
  getAllControlFlowEdges(const llvm::Function *Fun) const override;

  std::vector<const llvm::Instruction *>
  getAllInstructionsOf(const llvm::Function *Fun) const override;

<<<<<<< HEAD
  std::set<const llvm::Instruction *>
  getStartPointsOf(const llvm::Function *m) const override;

  std::set<const llvm::Instruction *>
  getExitPointsOf(const llvm::Function *fun) const override;

  bool isExitStmt(const llvm::Instruction *stmt) const override;
=======
  bool isExitStmt(const llvm::Instruction *Stmt) const override;
>>>>>>> 801b71c1

  bool isStartPoint(const llvm::Instruction *Stmt) const override;

  bool isFieldLoad(const llvm::Instruction *Stmt) const override;

  bool isFieldStore(const llvm::Instruction *Stmt) const override;

  bool isFallThroughSuccessor(const llvm::Instruction *Inst,
                              const llvm::Instruction *succ) const override;

  bool isBranchTarget(const llvm::Instruction *Stmt,
                      const llvm::Instruction *succ) const override;

  std::string getFunctionName(const llvm::Function *Fun) const override;

  std::string getStatementId(const llvm::Instruction *Stmt) const override;

  void print(const llvm::Function *Fun, std::ostream &OS) const override;

  nlohmann::json getAsJson(const llvm::Function *Fun) const override;
};
} // namespace psr

#endif<|MERGE_RESOLUTION|>--- conflicted
+++ resolved
@@ -56,7 +56,6 @@
   std::vector<const llvm::Instruction *>
   getAllInstructionsOf(const llvm::Function *Fun) const override;
 
-<<<<<<< HEAD
   std::set<const llvm::Instruction *>
   getStartPointsOf(const llvm::Function *m) const override;
 
@@ -64,9 +63,6 @@
   getExitPointsOf(const llvm::Function *fun) const override;
 
   bool isExitStmt(const llvm::Instruction *stmt) const override;
-=======
-  bool isExitStmt(const llvm::Instruction *Stmt) const override;
->>>>>>> 801b71c1
 
   bool isStartPoint(const llvm::Instruction *Stmt) const override;
 
