/******************************************************************************
 * Copyright (c) 2017 Philipp Schubert.
 * All rights reserved. This program and the accompanying materials are made
 * available under the terms of LICENSE.txt.
 *
 * Contributors:
 *     Philipp Schubert and others
 *****************************************************************************/

/*
 * LLVMBasedCFG.h
 *
 *  Created on: 07.06.2017
 *      Author: philipp
 */

#pragma once

#include <set>
#include <vector>
<<<<<<< HEAD
=======
#include <string>

#include <phasar/PhasarLLVM/ControlFlow/CFG.h>

namespace llvm {
  class Function;
  class Instruction;
}
>>>>>>> ab2389c8

namespace psr {

class LLVMBasedCFG
    : public CFG<const llvm::Instruction *, const llvm::Function *> {
public:
  LLVMBasedCFG() = default;

  virtual ~LLVMBasedCFG() = default;

  virtual const llvm::Function *
  getMethodOf(const llvm::Instruction *stmt) override;

  virtual std::vector<const llvm::Instruction *>
  getPredsOf(const llvm::Instruction *stmt) override;

  virtual std::vector<const llvm::Instruction *>
  getSuccsOf(const llvm::Instruction *stmt) override;

<<<<<<< HEAD
  virtual std::vector<
      std::pair<const llvm::Instruction *, const llvm::Instruction *>>
=======
  virtual std::vector<std::pair<const llvm::Instruction *, const llvm::Instruction *>>
>>>>>>> ab2389c8
  getAllControlFlowEdges(const llvm::Function *fun) override;

  virtual std::vector<const llvm::Instruction *>
  getAllInstructionsOf(const llvm::Function *fun) override;

  virtual bool isExitStmt(const llvm::Instruction *stmt) override;

  virtual bool isStartPoint(const llvm::Instruction *stmt) override;

  virtual bool isFallThroughSuccessor(const llvm::Instruction *stmt,
                                      const llvm::Instruction *succ) override;

  virtual bool isBranchTarget(const llvm::Instruction *stmt,
                              const llvm::Instruction *succ) override;

  virtual std::string getStatementId(const llvm::Instruction *stmt) override;

  virtual std::string getMethodName(const llvm::Function *fun) override;
};

} // namespace psr<|MERGE_RESOLUTION|>--- conflicted
+++ resolved
@@ -14,12 +14,11 @@
  *      Author: philipp
  */
 
-#pragma once
+#ifndef PHASAR_PHASARLLVM_CONTROLFLOW_LLVMBASEDCFG_H_
+#define PHASAR_PHASARLLVM_CONTROLFLOW_LLVMBASEDCFG_H_
 
 #include <set>
 #include <vector>
-<<<<<<< HEAD
-=======
 #include <string>
 
 #include <phasar/PhasarLLVM/ControlFlow/CFG.h>
@@ -28,7 +27,6 @@
   class Function;
   class Instruction;
 }
->>>>>>> ab2389c8
 
 namespace psr {
 
@@ -48,12 +46,7 @@
   virtual std::vector<const llvm::Instruction *>
   getSuccsOf(const llvm::Instruction *stmt) override;
 
-<<<<<<< HEAD
-  virtual std::vector<
-      std::pair<const llvm::Instruction *, const llvm::Instruction *>>
-=======
   virtual std::vector<std::pair<const llvm::Instruction *, const llvm::Instruction *>>
->>>>>>> ab2389c8
   getAllControlFlowEdges(const llvm::Function *fun) override;
 
   virtual std::vector<const llvm::Instruction *>
@@ -74,4 +67,6 @@
   virtual std::string getMethodName(const llvm::Function *fun) override;
 };
 
-} // namespace psr+} // namespace psr
+
+#endif