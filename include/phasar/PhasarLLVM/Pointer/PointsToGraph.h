--- conflicted
+++ resolved
@@ -14,7 +14,8 @@
  *      Author: pdschbrt
  */
 
-#pragma once
+#ifndef PHASAR_PHASARLLVM_POINTER_POINTSTOGRAPH_H_
+#define PHASAR_PHASARLLVM_POINTER_POINTSTOGRAPH_H_
 
 #include <vector>
 
@@ -25,15 +26,6 @@
 #include <json.hpp>
 
 #include <phasar/Config/Configuration.h>
-<<<<<<< HEAD
-#include <phasar/Utils/GraphExtensions.h>
-#include <phasar/Utils/LLVMShorthands.h>
-#include <phasar/Utils/Logger.h>
-#include <phasar/Utils/Macros.h>
-#include <phasar/Utils/PAMM.h>
-#include <vector>
-using json = nlohmann::json;
-=======
 
 namespace llvm {
   class Value;
@@ -43,7 +35,6 @@
   class Function;
   class Type;
 }
->>>>>>> ab2389c8
 
 namespace psr {
 
@@ -83,17 +74,9 @@
 
 enum class PointerAnalysisType { CFLSteens, CFLAnders };
 
-<<<<<<< HEAD
-extern const std::map<std::string, PointerAnalysisType>
-    StringToPointerAnalysisType;
-
-extern const std::map<PointerAnalysisType, std::string>
-    PointerAnalysisTypeToString;
-=======
 extern const std::map<std::string, PointerAnalysisType> StringToPointerAnalysisType;
 
 extern const std::map<PointerAnalysisType, std::string> PointerAnalysisTypeToString;
->>>>>>> ab2389c8
 
 // TODO: add a more high level description.
 /**
@@ -177,87 +160,8 @@
   const static std::set<std::string> HeapAllocationFunctions;
 
 private:
-<<<<<<< HEAD
-  struct allocation_site_dfs_visitor : boost::default_dfs_visitor {
-    // collect the allocation sites that are found
-    std::set<const llvm::Value *> &allocation_sites;
-    // keeps track of the current path
-    std::vector<vertex_t> visitor_stack;
-    // the call stack that can be matched against the visitor stack
-    const std::vector<const llvm::Instruction *> &call_stack;
-
-    allocation_site_dfs_visitor(
-        std::set<const llvm::Value *> &allocation_sizes,
-        const std::vector<const llvm::Instruction *> &call_stack)
-        : allocation_sites(allocation_sizes), call_stack(call_stack) {}
-
-    template <typename Vertex, typename Graph>
-    void discover_vertex(Vertex u, const Graph &g) {
-      visitor_stack.push_back(u);
-    }
-
-    template <typename Vertex, typename Graph>
-    void finish_vertex(Vertex u, const Graph &g) {
-      auto &lg = lg::get();
-      // check for stack allocation
-      if (const llvm::AllocaInst *Alloc =
-              llvm::dyn_cast<llvm::AllocaInst>(g[u].value)) {
-        // If the call stack is empty, we completely ignore the calling context
-        if (matches_stack(g) || call_stack.empty()) {
-          BOOST_LOG_SEV(lg, DEBUG)
-              << "Found stack allocation: " << llvmIRToString(Alloc);
-          allocation_sites.insert(g[u].value);
-        }
-      }
-      // check for heap allocation
-      if (llvm::isa<llvm::CallInst>(g[u].value) ||
-          llvm::isa<llvm::InvokeInst>(g[u].value)) {
-        llvm::ImmutableCallSite CS(g[u].value);
-        if (CS.getCalledFunction() != nullptr &&
-            HeapAllocationFunctions.count(
-                CS.getCalledFunction()->getName().str())) {
-          // If the call stack is empty, we completely ignore the calling
-          // context
-          if (matches_stack(g) || call_stack.empty()) {
-            BOOST_LOG_SEV(lg, DEBUG) << "Found heap allocation: "
-                                     << llvmIRToString(CS.getInstruction());
-            allocation_sites.insert(g[u].value);
-          }
-        }
-      }
-      visitor_stack.pop_back();
-    }
-
-    template <typename Graph> bool matches_stack(const Graph &g) {
-      size_t call_stack_idx = 0;
-      for (size_t i = 0, j = 1;
-           i < visitor_stack.size() && j < visitor_stack.size(); ++i, ++j) {
-        auto e = boost::edge(visitor_stack[i], visitor_stack[j], g);
-        if (g[e.first].value == nullptr)
-          continue;
-        if (g[e.first].value !=
-            call_stack[call_stack.size() - call_stack_idx - 1]) {
-          return false;
-        }
-        call_stack_idx++;
-      }
-      return true;
-    }
-  };
-
-  struct reachability_dfs_visitor : boost::default_dfs_visitor {
-    std::set<vertex_t> &points_to_set;
-    reachability_dfs_visitor(std::set<vertex_t> &result)
-        : points_to_set(result) {}
-    template <typename Vertex, typename Graph>
-    void finish_vertex(Vertex u, const Graph &g) {
-      points_to_set.insert(u);
-    }
-  };
-=======
   struct allocation_site_dfs_visitor;
   struct reachability_dfs_visitor;
->>>>>>> ab2389c8
 
   /// The points to graph.
   graph_t ptg;
@@ -364,16 +268,10 @@
   // TODO add more detailed description
   inline bool representsSingleFunction();
   void mergeWith(const PointsToGraph &Other, const llvm::Function *F);
-<<<<<<< HEAD
-  void mergeWith(const PointsToGraph &Other,
-                 const std::vector<std::pair<llvm::ImmutableCallSite,
-                                             const llvm::Function *>> &Calls);
-=======
   void
   mergeWith(const PointsToGraph &Other,
             const std::vector<std::pair<llvm::ImmutableCallSite, const llvm::Function *>>
                 &Calls);
->>>>>>> ab2389c8
   void mergeWith(PointsToGraph &Other, llvm::ImmutableCallSite CS,
                  const llvm::Function *F);
 
@@ -410,4 +308,6 @@
   json getAsJson();
 };
 
-} // namespace psr+} // namespace psr
+
+#endif