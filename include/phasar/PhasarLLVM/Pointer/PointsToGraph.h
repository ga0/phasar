/******************************************************************************
 * Copyright (c) 2017 Philipp Schubert.
 * All rights reserved. This program and the accompanying materials are made
 * available under the terms of LICENSE.txt.
 *
 * Contributors:
 *     Philipp Schubert and others
 *****************************************************************************/

/*
 * PointsToGraph.h
 *
 *  Created on: 08.02.2017
 *      Author: pdschbrt
 */

#ifndef ANALYSIS_POINTSTOGRAPH_H_
#define ANALYSIS_POINTSTOGRAPH_H_

#include <boost/graph/adjacency_list.hpp>
#include <boost/graph/copy.hpp>
#include <boost/graph/depth_first_search.hpp>
#include <boost/graph/graph_utility.hpp>
#include <boost/graph/graphviz.hpp>
#include <fstream>
#include <json.hpp>
#include <llvm/ADT/SetVector.h>
#include <llvm/Analysis/AliasAnalysis.h>
#include <llvm/Analysis/CFLSteensAliasAnalysis.h>
#include <llvm/IR/CallSite.h>
#include <llvm/IR/Constants.h>
#include <llvm/IR/Function.h>
#include <llvm/IR/InstIterator.h>
#include <llvm/IR/Instruction.h>
#include <llvm/IR/Instructions.h>
#include <llvm/IR/Metadata.h>
#include <llvm/IR/Module.h>
#include <llvm/Support/Casting.h>
#include <llvm/Support/raw_ostream.h>
#include <phasar/Config/Configuration.h>
#include <phasar/Utils/GraphExtensions.h>
#include <phasar/Utils/LLVMShorthands.h>
#include <phasar/Utils/Logger.h>
#include <phasar/Utils/Macros.h>
#include <phasar/Utils/PAMM.h>
#include <vector>
using json = nlohmann::json;

namespace psr {

// See the following llvm classes for comprehension
// http://llvm.org/docs/doxygen/html/AliasAnalysis_8cpp_source.html
// http://llvm.org/docs/doxygen/html/AliasAnalysisEvaluator_8cpp_source.html

// See also the different kinds of alias analyses
//	#include "llvm/Analysis/AliasAnalysis.h"
//	#include "llvm/Analysis/BasicAliasAnalysis.h"
//	#include "llvm/Analysis/CFG.h"
//	#include "llvm/Analysis/CFLAliasAnalysis.h"
//	#include "llvm/Analysis/CaptureTracking.h"
//	#include "llvm/Analysis/GlobalsModRef.h"
//	#include "llvm/Analysis/ObjCARCAliasAnalysis.h"
//	#include "llvm/Analysis/ScalarEvolutionAliasAnalysis.h"
//	#include "llvm/Analysis/ScopedNoAliasAA.h"
//	#include "llvm/Analysis/TargetLibraryInfo.h"
//	#include "llvm/Analysis/TypeBasedAliasAnalysis.h"

void PrintResults(const char *Msg, bool P, const llvm::Value *V1,
                  const llvm::Value *V2, const llvm::Module *M);

inline void PrintModRefResults(const char *Msg, bool P,
                               const llvm::Instruction *I,
                               const llvm::Value *Ptr, const llvm::Module *M);

inline void PrintModRefResults(const char *Msg, bool P,
                               const llvm::CallSite CSA,
                               const llvm::CallSite CSB, const llvm::Module *M);

inline void PrintLoadStoreResults(const char *Msg, bool P,
                                  const llvm::Value *V1, const llvm::Value *V2,
                                  const llvm::Module *M);

enum class PointerAnalysisType { CFLSteens, CFLAnders };

extern const std::map<std::string, PointerAnalysisType>
    StringToPointerAnalysisType;

extern const std::map<PointerAnalysisType, std::string>
    PointerAnalysisTypeToString;

// TODO: add a more high level description.
/**
 * 	This class is a representation of a points-to graph. It is possible to
 * 	construct a points-to graph for a single function using the results of
 *  the llvm alias analysis or merge several points-to graphs into a single
 *	points-to graph, e.g. to construct a whole program points-to graph.
 *
 *	The graph itself is undirectional and can have labeled edges.
 *
 *	@brief Represents the points-to graph of a function.
 */
class PointsToGraph {
public:
  // Call-graph firends
  friend class LLVMBasedICFG;
  /**
   * 	@brief Holds the information of a vertex in the points-to graph.
   */
  struct VertexProperties {
    /**
     * This might be an Instruction, an Operand of an Instruction, Global
     * Variable
     * or a formal Argument.
     */
    const llvm::Value *value = nullptr;

    /// Holds the llvm IR code for that vertex.
    std::string ir_code;

    /**
     *  For an instruction the id is equal to the annotated id of the
     * instruction.
     *  In all other cases it's zero.
     */
    size_t id = 0;

    VertexProperties() = default;
    VertexProperties(const llvm::Value *v);
  };

  /**
   * 	@brief Holds the information of an edge in the points-to graph.
   */
  struct EdgeProperties {
    /// This might be an Instruction, in particular a Call Instruction.
    const llvm::Value *value = nullptr;

    /// Holds the llvm IR code for that edge.
    std::string ir_code;

    /**
     * For an instruction the id is equal to the annotated id of the
     * instruction.
     * In all other cases it's zero.
     */
    size_t id = 0;

    EdgeProperties() = default;
    EdgeProperties(const llvm::Value *v);
  };

  /// Data structure for holding the points-to graph.
  typedef boost::adjacency_list<boost::setS, boost::vecS, boost::undirectedS,
                                VertexProperties, EdgeProperties>
      graph_t;

  /// The type for vertex representative objects.
  typedef boost::graph_traits<graph_t>::vertex_descriptor vertex_t;

  /// The type for edge representative objects.
  typedef boost::graph_traits<graph_t>::edge_descriptor edge_t;

  /// The type for a vertex iterator.
  typedef boost::graph_traits<graph_t>::vertex_iterator vertex_iterator_t;
  typedef boost::graph_traits<graph_t>::vertex_iterator vertex_iterator;
  typedef boost::graph_traits<graph_t>::out_edge_iterator out_edge_iterator;
  typedef boost::graph_traits<graph_t>::in_edge_iterator in_edge_iterator;

  /// Set of functions that allocate heap memory, e.g. new, new[], malloc.
  const static std::set<std::string> HeapAllocationFunctions;

private:
  struct allocation_site_dfs_visitor : boost::default_dfs_visitor {
    // collect the allocation sites that are found
    std::set<const llvm::Value *> &allocation_sites;
    // keeps track of the current path
    std::vector<vertex_t> visitor_stack;
    // the call stack that can be matched against the visitor stack
    const std::vector<const llvm::Instruction *> &call_stack;

    allocation_site_dfs_visitor(
        std::set<const llvm::Value *> &allocation_sizes,
        const std::vector<const llvm::Instruction *> &call_stack)
        : allocation_sites(allocation_sizes), call_stack(call_stack) {}

    template <typename Vertex, typename Graph>
    void discover_vertex(Vertex u, const Graph &g) {
      visitor_stack.push_back(u);
    }

    template <typename Vertex, typename Graph>
    void finish_vertex(Vertex u, const Graph &g) {
      auto &lg = lg::get();
      // check for stack allocation
      if (const llvm::AllocaInst *Alloc =
              llvm::dyn_cast<llvm::AllocaInst>(g[u].value)) {
        // If the call stack is empty, we completely ignore the calling context
        if (matches_stack(g) || call_stack.empty()) {
          BOOST_LOG_SEV(lg, DEBUG)
              << "Found stack allocation: " << llvmIRToString(Alloc);
          allocation_sites.insert(g[u].value);
        }
      }
      // check for heap allocation
      if (llvm::isa<llvm::CallInst>(g[u].value) ||
          llvm::isa<llvm::InvokeInst>(g[u].value)) {
        llvm::ImmutableCallSite CS(g[u].value);
        if (CS.getCalledFunction() != nullptr &&
            HeapAllocationFunctions.count(
                CS.getCalledFunction()->getName().str())) {
          // If the call stack is empty, we completely ignore the calling
          // context
          if (matches_stack(g) || call_stack.empty()) {
            BOOST_LOG_SEV(lg, DEBUG) << "Found heap allocation: "
                                     << llvmIRToString(CS.getInstruction());
            allocation_sites.insert(g[u].value);
          }
        }
      }
      visitor_stack.pop_back();
    }

    template <typename Graph> bool matches_stack(const Graph &g) {
      size_t call_stack_idx = 0;
      for (size_t i = 0, j = 1;
           i < visitor_stack.size() && j < visitor_stack.size(); ++i, ++j) {
        auto e = boost::edge(visitor_stack[i], visitor_stack[j], g);
        if (g[e.first].value == nullptr)
          continue;
        if (g[e.first].value !=
            call_stack[call_stack.size() - call_stack_idx - 1]) {
          return false;
        }
        call_stack_idx++;
      }
      return true;
    }
  };

  struct reachability_dfs_visitor : boost::default_dfs_visitor {
    std::set<vertex_t> &points_to_set;
    reachability_dfs_visitor(std::set<vertex_t> &result)
        : points_to_set(result) {}
    template <typename Vertex, typename Graph>
    void finish_vertex(Vertex u, const Graph &g) {
      points_to_set.insert(u);
    }
  };

  /// The points to graph.
  graph_t ptg;
  std::map<const llvm::Value *, vertex_t> value_vertex_map;
  /// Keep track of what has already been merged into this points-to graph.
  std::set<std::string> ContainedFunctions;

public:
  /**
   * Creates a points-to graph based on the computed Alias results.
   *
   * @brief Creates a points-to graph for a given function.
   * @param AA Contains the computed Alias Results.
   * @param F Points-to graph is created for this particular function.
   * @param onlyConsiderMustAlias True, if only Must Aliases should be
   * considered.
   *                              False, if May and Must Aliases should be
   * considered.
   */
  PointsToGraph(llvm::AAResults &AA, llvm::Function *F,
                bool onlyConsiderMustAlias = false);

  /**
   * It is used when a points-to graph is restored from the database.
   *
   * @brief This will create an empty points-to graph, except the functions
   * names
   * that are contained in the points-to graph.
   * @param fnames Names of functions contained in the points-to graph.
   */
  PointsToGraph(std::vector<std::string> fnames);

  /**
   * @brief This will create an empty points-to graph. It is used when points-to
   * graphs are merged.
   */
  PointsToGraph() = default;

  virtual ~PointsToGraph() = default;

  /**
   * @brief Returns true if the given pointer is an interesting pointer,
   *        i.e. not a constant null pointer.
   */
  inline bool isInterestingPointer(llvm::Value *V);

  /**
   * @brief Returns a vector containing pointers which are escaping through
   *        function parameters.
   * @return Vector holding function argument pointers and the function argument
   * number.
   */
  std::vector<std::pair<unsigned, const llvm::Value *>>
  getPointersEscapingThroughParams();

  /**
   * @brief Returns a vector containing pointers which are escaping through
   *        function return statements.
   * @return Vector with pointers.
   */
<<<<<<< HEAD
  vector<const llvm::Value *> getPointersEscapingThroughReturns() const;

  /**
   * @brief Returns a vector containing pointers which are escaping through
   *        function return statements for a specific function.
   * @param F Function pointer
   * @return Vector with pointers.
   */
  std::vector<const llvm::Value *> getPointersEscapingThroughReturnsForFunction(const llvm::Function* Fd) const;
=======
  std::vector<const llvm::Value *> getPointersEscapingThroughReturns();
>>>>>>> ae7579ea

  /**
   * @brief Returns all reachable allocation sites from a given pointer.
   * @note An allocation site can either be an Alloca Instruction or a call to
   * an allocating function.
   * @return Set of Allocation sites.
   */
  std::set<const llvm::Value *>
  getReachableAllocationSites(const llvm::Value *V,
                              std::vector<const llvm::Instruction *> CallStack);

  /**
   * @brief Computes all possible types from a given set of allocation sites.
   * @note An allocation site can either be an Alloca Instruction or a call to
   * an allocating function.
   * @param AS Set of Allocation site.
   * @return Set of Types.
   */
  std::set<const llvm::Type *>
  computeTypesFromAllocationSites(std::set<const llvm::Value *> AS);

  /**
   * @brief Checks if a given value is represented by a vertex in the points-to
   * graph.
   * @return True, the points-to graph contains the given value.
   */
  bool containsValue(llvm::Value *V);

  /**
   * @brief Computes the Points-to set for a given pointer.
   */
  std::set<const llvm::Value *> getPointsToSet(const llvm::Value *V);

  // TODO add more detailed description
  inline bool representsSingleFunction();
  void mergeWith(const PointsToGraph &Other, const llvm::Function *F);
  void mergeWith(const PointsToGraph &Other,
                 const std::vector<std::pair<llvm::ImmutableCallSite,
                                             const llvm::Function *>> &Calls);
  void mergeWith(PointsToGraph &Other, llvm::ImmutableCallSite CS,
                 const llvm::Function *F);

  /**
   * The value-vertex-map maps each Value of the points-to graph to its
   * corresponding Vertex in the points-to graph.
   *
   * @brief Prints the value-vertex-map to the command-line.
   */
  void printValueVertexMap();

  /**
   * @brief Prints the points-to graph to the command-line.
   */
  void print();

  /**
   * @brief Prints the points-to graph to the command-line.
   */
  void print() const;

  /**
   * @brief Prints the points-to graph as a .dot file.
   * @param filename Filename of the .dot file.
   */
  void printAsDot(const std::string &filename);

  unsigned getNumOfVertices();

  unsigned getNumOfEdges();
  /**
   * @brief NOT YET IMPLEMENTED
   */
  json getAsJson();
};

} // namespace psr

#endif /* ANALYSIS_POINTSTOGRAPH_HH_ */<|MERGE_RESOLUTION|>--- conflicted
+++ resolved
@@ -306,8 +306,7 @@
    *        function return statements.
    * @return Vector with pointers.
    */
-<<<<<<< HEAD
-  vector<const llvm::Value *> getPointersEscapingThroughReturns() const;
+  std::vector<const llvm::Value *> getPointersEscapingThroughReturns() const;
 
   /**
    * @brief Returns a vector containing pointers which are escaping through
@@ -316,9 +315,6 @@
    * @return Vector with pointers.
    */
   std::vector<const llvm::Value *> getPointersEscapingThroughReturnsForFunction(const llvm::Function* Fd) const;
-=======
-  std::vector<const llvm::Value *> getPointersEscapingThroughReturns();
->>>>>>> ae7579ea
 
   /**
    * @brief Returns all reachable allocation sites from a given pointer.
