--- conflicted
+++ resolved
@@ -395,11 +395,9 @@
     D d1 = edge.factAtSource();
     N n = edge.getTarget(); // a call node; line 14...
     D d2 = edge.factAtTarget();
-<<<<<<< HEAD
-    std::shared_ptr<EdgeFunction<L>> f = jumpFunction(edge);
+    EdgeFunction<L> *f = jumpFunction(edge);
     const std::set<N> returnSiteNs = ICF->getReturnSitesOfCallAt(n);
     const std::set<F> callees = ICF->getCalleesOfCallAt(n);
-
     LOG_IF_ENABLE(
         BOOST_LOG_SEV(lg::get(), DEBUG) << "Possible callees:";
         for (auto callee
@@ -412,23 +410,6 @@
           BOOST_LOG_SEV(lg::get(), DEBUG) << "  " << IDEProblem.NtoString(ret);
         } BOOST_LOG_SEV(lg::get(), DEBUG)
         << ' ');
-
-=======
-    EdgeFunction<L> *f = jumpFunction(edge);
-    std::set<N> returnSiteNs = ICF->getReturnSitesOfCallAt(n);
-    std::set<M> callees = ICF->getCalleesOfCallAt(n);
-    LOG_IF_ENABLE(BOOST_LOG_SEV(lg, DEBUG) << "Possible callees:");
-    for (auto callee : callees) {
-      LOG_IF_ENABLE(BOOST_LOG_SEV(lg, DEBUG)
-                    << "  " << callee->getName().str());
-    }
-    LOG_IF_ENABLE(BOOST_LOG_SEV(lg, DEBUG) << "Possible return sites:");
-    for (auto ret : returnSiteNs) {
-      LOG_IF_ENABLE(BOOST_LOG_SEV(lg, DEBUG)
-                    << "  " << ideTabulationProblem.NtoString(ret));
-    }
-    LOG_IF_ENABLE(BOOST_LOG_SEV(lg, DEBUG) << ' ');
->>>>>>> 7dbfafe3
     // for each possible callee
     for (F sCalledProcN : callees) { // still line 14
       // check if a special summary for the called procedure exists
@@ -452,24 +433,14 @@
                                                                returnSiteN, d3);
             INC_COUNTER("SpecialSummary-EF Queries", 1,
                         PAMM_SEVERITY_LEVEL::Full);
-<<<<<<< HEAD
             LOG_IF_ENABLE(
                 BOOST_LOG_SEV(lg::get(), DEBUG)
                     << "Queried Summary Edge Function: " << sumEdgFnE->str();
                 BOOST_LOG_SEV(lg::get(), DEBUG)
                 << "Compose: " << sumEdgFnE->str() << " * " << f->str();
                 BOOST_LOG_SEV(lg::get(), DEBUG) << ' ');
-            propagate(d1, returnSiteN, d3, f->composeWith(sumEdgFnE), n, false);
-=======
-            LOG_IF_ENABLE(BOOST_LOG_SEV(lg, DEBUG)
-                          << "Compose: " << sumEdgFnE->str() << " * "
-                          << f->str());
-            LOG_IF_ENABLE(BOOST_LOG_SEV(lg, DEBUG) << ' ');
-            propagate(d1, returnSiteN, d3,
-                      cachedFlowEdgeFunctions.manageEdgeFunction(
-                          f->composeWith(sumEdgFnE)),
-                      n, false);
->>>>>>> 7dbfafe3
+            propagate(d1, returnSiteN, d3, cachedFlowEdgeFunctions.manageEdgeFunction(
+                          f->composeWith(sumEdgFnE)), n, false);
           }
         }
       } else {
@@ -495,7 +466,7 @@
           // for each result node of the call-flow function
           for (D d3 : res) {
             using TableCell =
-                typename Table<N, D, std::shared_ptr<EdgeFunction<L>>>::Cell;
+                typename Table<N, D, EdgeFunction<L> *>::Cell;
             // create initial self-loop
             LOG_IF_ENABLE(BOOST_LOG_SEV(lg::get(), DEBUG)
                           << "Create initial self-loop with D: "
@@ -507,13 +478,7 @@
             addIncoming(sP, d3, n, d2);
             // line 15.2, copy to avoid concurrent modification exceptions by
             // other threads
-<<<<<<< HEAD
             // const std::set<TableCell> endSumm(endSummary(sP, d3));
-=======
-            std::set<typename Table<N, D, EdgeFunction<L> *>::Cell> endSumm =
-                std::set<typename Table<N, D, EdgeFunction<L> *>::Cell>(
-                    endSummary(sP, d3));
->>>>>>> 7dbfafe3
             // std::cout << "ENDSUMM" << std::endl;
             // std::cout << "Size: " << endSumm.size() << std::endl;
             // std::cout << "sP: " << IDEProblem.NtoString(sP)
@@ -525,12 +490,7 @@
             // <sP,d3>, create new caller-side jump functions to the return
             // sites because we have observed a potentially new incoming
             // edge into <sP,d3>
-<<<<<<< HEAD
             for (const TableCell entry : endSummary(sP, d3)) {
-=======
-            for (typename Table<N, D, EdgeFunction<L> *>::Cell entry :
-                 endSumm) {
->>>>>>> 7dbfafe3
               N eP = entry.getRowKey();
               D d4 = entry.getColumnKey();
               EdgeFunction<L> *fCalleeSummary = entry.getValue();
@@ -579,23 +539,15 @@
                                     << f4->str();
                                 BOOST_LOG_SEV(lg::get(), DEBUG)
                                 << "         (return * calleeSummary * call)");
-<<<<<<< HEAD
-                  std::shared_ptr<EdgeFunction<L>> fPrime =
-                      f4->composeWith(fCalleeSummary)->composeWith(f5);
-                  LOG_IF_ENABLE(BOOST_LOG_SEV(lg::get(), DEBUG)
-                                    << "       = " << fPrime->str();
-                                BOOST_LOG_SEV(lg::get(), DEBUG) << ' ');
-=======
                   EdgeFunction<L> *fPrime =
                       cachedFlowEdgeFunctions.manageEdgeFunction(
                           cachedFlowEdgeFunctions
                               .manageEdgeFunction(
                                   f4->composeWith(fCalleeSummary))
                               ->composeWith(f5));
-                  LOG_IF_ENABLE(BOOST_LOG_SEV(lg, DEBUG)
-                                << "       = " << fPrime->str());
-                  LOG_IF_ENABLE(BOOST_LOG_SEV(lg, DEBUG) << ' ');
->>>>>>> 7dbfafe3
+                  LOG_IF_ENABLE(BOOST_LOG_SEV(lg::get(), DEBUG)
+                                    << "       = " << fPrime->str();
+                                BOOST_LOG_SEV(lg::get(), DEBUG) << ' ');
                   D d5_restoredCtx = restoreContextOnReturnedFact(n, d2, d5);
                   // propagte the effects of the entire call
                   LOG_IF_ENABLE(BOOST_LOG_SEV(lg::get(), DEBUG)
@@ -636,20 +588,12 @@
                 .push_back(edgeFnE);
           }
           INC_COUNTER("EF Queries", 1, PAMM_SEVERITY_LEVEL::Full);
-<<<<<<< HEAD
-          auto fPrime = f->composeWith(edgeFnE);
+          auto fPrime = cachedFlowEdgeFunctions.manageEdgeFunction(
+              f->composeWith(edgeFnE));
           LOG_IF_ENABLE(BOOST_LOG_SEV(lg::get(), DEBUG)
                             << "Compose: " << edgeFnE->str() << " * "
                             << f->str() << " = " << fPrime->str();
                         BOOST_LOG_SEV(lg::get(), DEBUG) << ' ');
-=======
-          auto fPrime = cachedFlowEdgeFunctions.manageEdgeFunction(
-              f->composeWith(edgeFnE));
-          LOG_IF_ENABLE(BOOST_LOG_SEV(lg, DEBUG)
-                        << "Compose: " << edgeFnE->str() << " * " << f->str()
-                        << " = " << fPrime->str());
-          LOG_IF_ENABLE(BOOST_LOG_SEV(lg, DEBUG) << ' ');
->>>>>>> 7dbfafe3
           propagate(d1, returnSiteN, d3, fPrime, n, false);
         }
       }
@@ -670,33 +614,19 @@
     D d1 = edge.factAtSource();
     N n = edge.getTarget();
     D d2 = edge.factAtTarget();
-<<<<<<< HEAD
-    std::shared_ptr<EdgeFunction<L>> f = jumpFunction(edge);
+    EdgeFunction<L> *f = jumpFunction(edge);
     for (const auto fn : ICF->getSuccsOf(n)) {
-      std::shared_ptr<FlowFunction<D>> flowFunction =
+      FlowFunction<D> *flowFunction =
           cachedFlowEdgeFunctions.getNormalFlowFunction(n, fn);
-=======
-    EdgeFunction<L> *f = jumpFunction(edge);
-    auto successorInst = ICF->getSuccsOf(n);
-    for (auto m : successorInst) {
-      FlowFunction<D> *flowFunction =
-          cachedFlowEdgeFunctions.getNormalFlowFunction(n, m);
->>>>>>> 7dbfafe3
       INC_COUNTER("FF Queries", 1, PAMM_SEVERITY_LEVEL::Full);
       const std::set<D> res = computeNormalFlowFunction(flowFunction, d1, d2);
       ADD_TO_HISTOGRAM("Data-flow facts", res.size(), 1,
                        PAMM_SEVERITY_LEVEL::Full);
       saveEdges(n, fn, d2, res, false);
       for (D d3 : res) {
-<<<<<<< HEAD
-        std::shared_ptr<EdgeFunction<L>> g =
+        EdgeFunction<L> *g =
             cachedFlowEdgeFunctions.getNormalEdgeFunction(n, d2, fn, d3);
-        LOG_IF_ENABLE(BOOST_LOG_SEV(lg::get(), DEBUG)
-=======
-        EdgeFunction<L> *g =
-            cachedFlowEdgeFunctions.getNormalEdgeFunction(n, d2, m, d3);
         LOG_IF_ENABLE(BOOST_LOG_SEV(lg, DEBUG)
->>>>>>> 7dbfafe3
                       << "Queried Normal Edge Function: " << g->str());
         EdgeFunction<L> *fprime =
             cachedFlowEdgeFunctions.manageEdgeFunction(f->composeWith(g));
@@ -737,21 +667,12 @@
   void propagateValueAtCall(const std::pair<N, D> nAndD, N n) {
     PAMM_GET_INSTANCE;
     D d = nAndD.second;
-<<<<<<< HEAD
     for (const F q : ICF->getCalleesOfCallAt(n)) {
-      std::shared_ptr<FlowFunction<D>> callFlowFunction =
+      FlowFunction<D> *callFlowFunction =
           cachedFlowEdgeFunctions.getCallFlowFunction(n, q);
       INC_COUNTER("FF Queries", 1, PAMM_SEVERITY_LEVEL::Full);
       for (const D dPrime : callFlowFunction->computeTargets(d)) {
-        std::shared_ptr<EdgeFunction<L>> edgeFn =
-=======
-    for (M q : ICF->getCalleesOfCallAt(n)) {
-      FlowFunction<D> *callFlowFunction =
-          cachedFlowEdgeFunctions.getCallFlowFunction(n, q);
-      INC_COUNTER("FF Queries", 1, PAMM_SEVERITY_LEVEL::Full);
-      for (D dPrime : callFlowFunction->computeTargets(d)) {
         EdgeFunction<L> *edgeFn =
->>>>>>> 7dbfafe3
             cachedFlowEdgeFunctions.getCallEdgeFunction(n, d, q, dPrime);
         LOG_IF_ENABLE(BOOST_LOG_SEV(lg::get(), DEBUG)
                       << "Queried Call Edge Function: " << edgeFn->str());
@@ -809,8 +730,7 @@
     }
   }
 
-<<<<<<< HEAD
-  std::shared_ptr<EdgeFunction<L>> jumpFunction(const PathEdge<N, D> edge) {
+  EdgeFunction<L> * jumpFunction(const PathEdge<N, D> edge) {
     LOG_IF_ENABLE(
         BOOST_LOG_SEV(lg::get(), DEBUG) << " ";
         BOOST_LOG_SEV(lg::get(), DEBUG) << "JumpFunctions Forward-Lookup:";
@@ -827,26 +747,6 @@
       LOG_IF_ENABLE(BOOST_LOG_SEV(lg::get(), DEBUG)
                         << "  => EdgeFn: " << allTop->str();
                     BOOST_LOG_SEV(lg::get(), DEBUG) << " ");
-=======
-  EdgeFunction<L> *jumpFunction(PathEdge<N, D> edge) {
-    auto &lg = lg::get();
-    LOG_IF_ENABLE(BOOST_LOG_SEV(lg, DEBUG) << " ");
-    LOG_IF_ENABLE(BOOST_LOG_SEV(lg, DEBUG) << "JumpFunctions Forward-Lookup:");
-    LOG_IF_ENABLE(BOOST_LOG_SEV(lg, DEBUG)
-                  << "   Source D: "
-                  << ideTabulationProblem.DtoString(edge.factAtSource()));
-    LOG_IF_ENABLE(BOOST_LOG_SEV(lg, DEBUG)
-                  << "   Target N: "
-                  << ideTabulationProblem.NtoString(edge.getTarget()));
-    LOG_IF_ENABLE(BOOST_LOG_SEV(lg, DEBUG)
-                  << "   Target D: "
-                  << ideTabulationProblem.DtoString(edge.factAtTarget()));
-    if (!jumpFn->forwardLookup(edge.factAtSource(), edge.getTarget())
-             .count(edge.factAtTarget())) {
-      LOG_IF_ENABLE(BOOST_LOG_SEV(lg, DEBUG)
-                    << "  => EdgeFn: " << allTop->str());
-      LOG_IF_ENABLE(BOOST_LOG_SEV(lg, DEBUG) << " ");
->>>>>>> 7dbfafe3
       // JumpFn initialized to all-top, see line [2] in SRH96 paper
       return allTop;
     }
@@ -915,19 +815,12 @@
     PAMM_GET_INSTANCE;
     for (N n : values) {
       for (N sP : ICF->getStartPointsOf(ICF->getFunctionOf(n))) {
-<<<<<<< HEAD
         using TableCell =
-            typename Table<D, D, std::shared_ptr<EdgeFunction<L>>>::Cell;
-        Table<D, D, std::shared_ptr<EdgeFunction<L>>> lookupByTarget;
+            typename Table<D, D, EdgeFunction<L> *>::Cell;
+        Table<D, D, EdgeFunction<L> *> lookupByTarget;
         lookupByTarget = jumpFn->lookupByTarget(n);
         for (const TableCell &sourceValTargetValAndFunction :
              lookupByTarget.cellSet()) {
-=======
-        Table<D, D, EdgeFunction<L> *> lookupByTarget;
-        lookupByTarget = jumpFn->lookupByTarget(n);
-        for (typename Table<D, D, EdgeFunction<L> *>::Cell
-                 sourceValTargetValAndFunction : lookupByTarget.cellSet()) {
->>>>>>> 7dbfafe3
           D dPrime = sourceValTargetValAndFunction.getRowKey();
           D d = sourceValTargetValAndFunction.getColumnKey();
           EdgeFunction<L> *fPrime = sourceValTargetValAndFunction.getValue();
@@ -1021,13 +914,8 @@
                   << "Process exit at target: "
                   << IDEProblem.NtoString(edge.getTarget()));
     N n = edge.getTarget(); // an exit node; line 21...
-<<<<<<< HEAD
-    std::shared_ptr<EdgeFunction<L>> f = jumpFunction(edge);
+    EdgeFunction<L> *f = jumpFunction(edge);
     F functionThatNeedsSummary = ICF->getFunctionOf(n);
-=======
-    EdgeFunction<L> *f = jumpFunction(edge);
-    M methodThatNeedsSummary = ICF->getFunctionOf(n);
->>>>>>> 7dbfafe3
     D d1 = edge.factAtSource();
     D d2 = edge.factAtTarget();
     // for each of the method's start points, determine incoming calls
@@ -1068,27 +956,14 @@
           for (D d5 : targets) {
             // compute composed function
             // get call edge function
-<<<<<<< HEAD
-            std::shared_ptr<EdgeFunction<L>> f4 =
-                cachedFlowEdgeFunctions.getCallEdgeFunction(
-                    c, d4, ICF->getFunctionOf(n), d1);
-            LOG_IF_ENABLE(BOOST_LOG_SEV(lg::get(), DEBUG)
-                          << "Queried Call Edge Function: " << f4->str());
-            // get return edge function
-            std::shared_ptr<EdgeFunction<L>> f5 =
-                cachedFlowEdgeFunctions.getReturnEdgeFunction(
-                    c, ICF->getFunctionOf(n), n, d2, retSiteC, d5);
-            LOG_IF_ENABLE(BOOST_LOG_SEV(lg::get(), DEBUG)
-=======
             EdgeFunction<L> *f4 = cachedFlowEdgeFunctions.getCallEdgeFunction(
                 c, d4, ICF->getFunctionOf(n), d1);
-            LOG_IF_ENABLE(BOOST_LOG_SEV(lg, DEBUG)
+            LOG_IF_ENABLE(BOOST_LOG_SEV(lg::get(), DEBUG)
                           << "Queried Call Edge Function: " << f4->str());
             // get return edge function
             EdgeFunction<L> *f5 = cachedFlowEdgeFunctions.getReturnEdgeFunction(
                 c, ICF->getFunctionOf(n), n, d2, retSiteC, d5);
-            LOG_IF_ENABLE(BOOST_LOG_SEV(lg, DEBUG)
->>>>>>> 7dbfafe3
+            LOG_IF_ENABLE(BOOST_LOG_SEV(lg::get(), DEBUG)
                           << "Queried Return Edge Function: " << f5->str());
             if (SolverConfig.emitESG) {
               for (auto sP : ICF->getStartPointsOf(ICF->getFunctionOf(n))) {
@@ -1105,9 +980,11 @@
                               << " * " << f4->str();
                           BOOST_LOG_SEV(lg::get(), DEBUG)
                           << "         (return * function * call)");
-<<<<<<< HEAD
-            std::shared_ptr<EdgeFunction<L>> fPrime =
-                f4->composeWith(f)->composeWith(f5);
+            EdgeFunction<L> *fPrime =
+                cachedFlowEdgeFunctions.manageEdgeFunction(
+                    cachedFlowEdgeFunctions
+                        .manageEdgeFunction(f4->composeWith(f))
+                        ->composeWith(f5));
             LOG_IF_ENABLE(BOOST_LOG_SEV(lg::get(), DEBUG)
                               << "       = " << fPrime->str();
                           BOOST_LOG_SEV(lg::get(), DEBUG) << ' ');
@@ -1115,8 +992,8 @@
             // return site using the composed function
             auto revLookupResult = jumpFn->reverseLookup(c, d4);
             if (revLookupResult) {
-              for (auto valAndFunc : revLookupResult->get()) {
-                std::shared_ptr<EdgeFunction<L>> f3 = valAndFunc.second;
+              for (auto valAndFunc : revLookupResult) {
+                EdgeFunction<L> *f3 = valAndFunc.second;
                 if (!f3->equal_to(allTop)) {
                   D d3 = valAndFunc.first;
                   D d5_restoredCtx = restoreContextOnReturnedFact(c, d4, d5);
@@ -1125,33 +1002,9 @@
                                     << f3->str();
                                 BOOST_LOG_SEV(lg::get(), DEBUG) << ' ');
                   propagate(d3, retSiteC, d5_restoredCtx,
-                            f3->composeWith(fPrime), c, false);
+                          cachedFlowEdgeFunctions.manageEdgeFunction(
+                              f3->composeWith(fPrime)), c, false);
                 }
-=======
-            EdgeFunction<L> *fPrime =
-                cachedFlowEdgeFunctions.manageEdgeFunction(
-                    cachedFlowEdgeFunctions
-                        .manageEdgeFunction(f4->composeWith(f))
-                        ->composeWith(f5));
-            LOG_IF_ENABLE(BOOST_LOG_SEV(lg, DEBUG)
-                          << "       = " << fPrime->str());
-            LOG_IF_ENABLE(BOOST_LOG_SEV(lg, DEBUG) << ' ');
-            // for each jump function coming into the call, propagate to
-            // return site using the composed function
-            for (auto valAndFunc : jumpFn->reverseLookup(c, d4)) {
-              EdgeFunction<L> *f3 = valAndFunc.second;
-              if (!f3->equal_to(allTop)) {
-                D d3 = valAndFunc.first;
-                D d5_restoredCtx = restoreContextOnReturnedFact(c, d4, d5);
-                LOG_IF_ENABLE(BOOST_LOG_SEV(lg, DEBUG)
-                              << "Compose: " << fPrime->str() << " * "
-                              << f3->str());
-                LOG_IF_ENABLE(BOOST_LOG_SEV(lg, DEBUG) << ' ');
-                propagate(d3, retSiteC, d5_restoredCtx,
-                          cachedFlowEdgeFunctions.manageEdgeFunction(
-                              f3->composeWith(fPrime)),
-                          c, false);
->>>>>>> 7dbfafe3
               }
             }
           }
@@ -1179,36 +1032,23 @@
                            PAMM_SEVERITY_LEVEL::Full);
           saveEdges(n, retSiteC, d2, targets, true);
           for (D d5 : targets) {
-<<<<<<< HEAD
-            std::shared_ptr<EdgeFunction<L>> f5 =
+            EdgeFunction<L> *f5 =
                 cachedFlowEdgeFunctions.getReturnEdgeFunction(
                     c, ICF->getFunctionOf(n), n, d2, retSiteC, d5);
             LOG_IF_ENABLE(BOOST_LOG_SEV(lg::get(), DEBUG)
-=======
-            EdgeFunction<L> *f5 = cachedFlowEdgeFunctions.getReturnEdgeFunction(
-                c, ICF->getFunctionOf(n), n, d2, retSiteC, d5);
-            LOG_IF_ENABLE(BOOST_LOG_SEV(lg, DEBUG)
->>>>>>> 7dbfafe3
                           << "Queried Return Edge Function: " << f5->str());
             if (SolverConfig.emitESG) {
               intermediateEdgeFunctions[std::make_tuple(n, d2, retSiteC, d5)]
                   .push_back(f5);
             }
             INC_COUNTER("EF Queries", 1, PAMM_SEVERITY_LEVEL::Full);
-<<<<<<< HEAD
             LOG_IF_ENABLE(BOOST_LOG_SEV(lg::get(), DEBUG)
                               << "Compose: " << f5->str() << " * " << f->str();
                           BOOST_LOG_SEV(lg::get(), DEBUG) << ' ');
-            propagteUnbalancedReturnFlow(retSiteC, d5, f->composeWith(f5), c);
-=======
-            LOG_IF_ENABLE(BOOST_LOG_SEV(lg, DEBUG)
-                          << "Compose: " << f5->str() << " * " << f->str());
-            LOG_IF_ENABLE(BOOST_LOG_SEV(lg, DEBUG) << ' ');
             propagteUnbalancedReturnFlow(
                 retSiteC, d5,
                 cachedFlowEdgeFunctions.manageEdgeFunction(f->composeWith(f5)),
                 c);
->>>>>>> 7dbfafe3
             // register for value processing (2nd IDE phase)
             unbalancedRetSites.insert(retSiteC);
           }
@@ -1228,20 +1068,12 @@
     }
   }
 
-<<<<<<< HEAD
   void
   propagteUnbalancedReturnFlow(N retSiteC, D targetVal,
-                               std::shared_ptr<EdgeFunction<L>> edgeFunction,
+                               EdgeFunction<L> * edgeFunction,
                                N relatedCallSite) {
     propagate(ZeroValue, retSiteC, targetVal, std::move(edgeFunction),
               relatedCallSite, true);
-=======
-  void propagteUnbalancedReturnFlow(N retSiteC, D targetVal,
-                                    EdgeFunction<L> *edgeFunction,
-                                    N relatedCallSite) {
-    propagate(zeroValue, retSiteC, targetVal, edgeFunction, relatedCallSite,
-              true);
->>>>>>> 7dbfafe3
   }
 
   /**
@@ -1277,26 +1109,16 @@
    * @param d2 The abstraction at the current node
    * @return The set of abstractions at the successor node
    */
-<<<<<<< HEAD
-  std::set<D> computeNormalFlowFunction(
-      const std::shared_ptr<FlowFunction<D>> &flowFunction, D d1, D d2) {
-=======
-  std::set<D> computeNormalFlowFunction(FlowFunction<D> *flowFunction, D d1,
+  std::set<D> computeNormalFlowFunction(const FlowFunction<D> *flowFunction, D d1,
                                         D d2) {
->>>>>>> 7dbfafe3
     return flowFunction->computeTargets(d2);
   }
 
   /**
    * TODO: comment
    */
-<<<<<<< HEAD
-  std::set<D> computeSummaryFlowFunction(
-      const std::shared_ptr<FlowFunction<D>> &SummaryFlowFunction, D d1, D d2) {
-=======
-  std::set<D> computeSummaryFlowFunction(FlowFunction<D> *SummaryFlowFunction,
+  std::set<D> computeSummaryFlowFunction(const FlowFunction<D> *SummaryFlowFunction,
                                          D d1, D d2) {
->>>>>>> 7dbfafe3
     return SummaryFlowFunction->computeTargets(d2);
   }
 
@@ -1307,13 +1129,8 @@
    * @param d2 The abstraction at the call site
    * @return The set of caller-side abstractions at the callee's start node
    */
-<<<<<<< HEAD
-  std::set<D> computeCallFlowFunction(
-      const std::shared_ptr<FlowFunction<D>> &callFlowFunction, D d1, D d2) {
-=======
-  std::set<D> computeCallFlowFunction(FlowFunction<D> *callFlowFunction, D d1,
+  std::set<D> computeCallFlowFunction(const FlowFunction<D> *callFlowFunction, D d1,
                                       D d2) {
->>>>>>> 7dbfafe3
     return callFlowFunction->computeTargets(d2);
   }
 
@@ -1326,15 +1143,9 @@
    * @param d2 The abstraction at the call site
    * @return The set of caller-side abstractions at the return site
    */
-<<<<<<< HEAD
-  std::set<D> computeCallToReturnFlowFunction(
-      const std::shared_ptr<FlowFunction<D>> &callToReturnFlowFunction, D d1,
-      D d2) {
-=======
   std::set<D>
-  computeCallToReturnFlowFunction(FlowFunction<D> *callToReturnFlowFunction,
+  computeCallToReturnFlowFunction(const FlowFunction<D> *callToReturnFlowFunction,
                                   D d1, D d2) {
->>>>>>> 7dbfafe3
     return callToReturnFlowFunction->computeTargets(d2);
   }
 
@@ -1348,16 +1159,9 @@
    * @param callerSideDs The abstractions at the call site
    * @return The set of caller-side abstractions at the return site
    */
-<<<<<<< HEAD
-  std::set<D>
-  computeReturnFlowFunction(const std::shared_ptr<FlowFunction<D>> &retFunction,
-                            D d1, D d2, N callSite,
-                            const std::set<D> &callerSideDs) {
-=======
-  std::set<D> computeReturnFlowFunction(FlowFunction<D> *retFunction, D d1,
+  std::set<D> computeReturnFlowFunction(const FlowFunction<D> *retFunction, D d1,
                                         D d2, N callSite,
-                                        std::set<D> callerSideDs) {
->>>>>>> 7dbfafe3
+                                        const std::set<D> &callerSideDs) {
     return retFunction->computeTargets(d2);
   }
 
@@ -1379,9 +1183,8 @@
    * but may be useful for subclasses of {@link IDESolver})
    */
   void
-<<<<<<< HEAD
   propagate(D sourceVal, N target, D targetVal,
-            const std::shared_ptr<EdgeFunction<L>> &f,
+            const EdgeFunction<L> *f,
             /* deliberately exposed to clients */ N relatedCallSite,
             /* deliberately exposed to clients */ bool isUnbalancedReturn) {
     LOG_IF_ENABLE(BOOST_LOG_SEV(lg::get(), DEBUG) << "Propagate flow";
@@ -1395,53 +1198,21 @@
                   << "Edge function : " << f.get()->str()
                   << " (result of previous compose)";
                   BOOST_LOG_SEV(lg::get(), DEBUG) << ' ');
-    std::shared_ptr<EdgeFunction<L>> jumpFnE = nullptr;
-    std::shared_ptr<EdgeFunction<L>> fPrime;
-    auto revLookupResult = jumpFn->reverseLookup(target, targetVal);
-    if (revLookupResult && !revLookupResult->get().empty()) {
-      jumpFnE = revLookupResult->get()[sourceVal];
-=======
-  propagate(D sourceVal, N target, D targetVal, EdgeFunction<L> *f,
-            /* deliberately exposed to clients */ N relatedCallSite,
-            /* deliberately exposed to clients */ bool isUnbalancedReturn) {
-    auto &lg = lg::get();
-    LOG_IF_ENABLE(BOOST_LOG_SEV(lg, DEBUG) << "Propagate flow");
-    LOG_IF_ENABLE(BOOST_LOG_SEV(lg, DEBUG)
-                  << "Source value  : "
-                  << ideTabulationProblem.DtoString(sourceVal));
-    LOG_IF_ENABLE(BOOST_LOG_SEV(lg, DEBUG)
-                  << "Target        : "
-                  << ideTabulationProblem.NtoString(target));
-    LOG_IF_ENABLE(BOOST_LOG_SEV(lg, DEBUG)
-                  << "Target value  : "
-                  << ideTabulationProblem.DtoString(targetVal));
-    LOG_IF_ENABLE(BOOST_LOG_SEV(lg, DEBUG) << "Edge function : " << f->str()
-                                           << " (result of previous compose)");
-    LOG_IF_ENABLE(BOOST_LOG_SEV(lg, DEBUG) << ' ');
     EdgeFunction<L> *jumpFnE = nullptr;
     EdgeFunction<L> *fPrime;
-    if (!jumpFn->reverseLookup(target, targetVal).empty()) {
-      jumpFnE = jumpFn->reverseLookup(target, targetVal)[sourceVal];
->>>>>>> 7dbfafe3
+    auto revLookupResult = jumpFn->reverseLookup(target, targetVal);
+    if (revLookupResult && !revLookupResult.empty()) {
+      jumpFnE = revLookupResult[sourceVal];
     }
     if (jumpFnE == nullptr) {
       jumpFnE = allTop; // jump function is initialized to all-top
     }
-<<<<<<< HEAD
-    fPrime = jumpFnE->joinWith(f); // TODO: check before join?
+    fPrime = cachedFlowEdgeFunctions.manageEdgeFunction(jumpFnE->joinWith(f)); // TODO: check before join?
     bool newFunction = !(fPrime->equal_to(jumpFnE));
     LOG_IF_ENABLE(BOOST_LOG_SEV(lg::get(), DEBUG)
-                      << "Join: " << jumpFnE->str() << " & " << f.get()->str()
+                      << "Join: " << jumpFnE->str() << " & " << f->str()
                       << (jumpFnE->equal_to(f) ? " (EF's are equal)" : " ");
                   BOOST_LOG_SEV(lg::get(), DEBUG)
-=======
-    fPrime = cachedFlowEdgeFunctions.manageEdgeFunction(jumpFnE->joinWith(f));
-    bool newFunction = !(fPrime->equal_to(jumpFnE));
-    LOG_IF_ENABLE(BOOST_LOG_SEV(lg, DEBUG)
-                  << "Join: " << jumpFnE->str() << " & " << f->str()
-                  << (jumpFnE->equal_to(f) ? " (EF's are equal)" : " "));
-    LOG_IF_ENABLE(BOOST_LOG_SEV(lg, DEBUG)
->>>>>>> 7dbfafe3
                   << "    = " << fPrime->str()
                   << (newFunction ? " (new jump func)" : " ");
                   BOOST_LOG_SEV(lg::get(), DEBUG) << ' ');
@@ -1473,15 +1244,9 @@
     return IDEProblem.join(std::move(curr), std::move(newVal));
   }
 
-<<<<<<< HEAD
-  std::set<typename Table<N, D, std::shared_ptr<EdgeFunction<L>>>::Cell>
+  std::set<typename Table<N, D, EdgeFunction<L> *>::Cell>
   endSummary(N sP, D d3) {
     if constexpr (PAMM_CURR_SEV_LEVEL >= PAMM_SEVERITY_LEVEL::Core) {
-=======
-  std::set<typename Table<N, D, EdgeFunction<L> *>::Cell> endSummary(N sP,
-                                                                     D d3) {
-    if (PAMM_CURR_SEV_LEVEL >= PAMM_SEVERITY_LEVEL::Core) {
->>>>>>> 7dbfafe3
       auto key = std::make_pair(sP, d3);
       auto findND = fSummaryReuse.find(key);
       if (findND == fSummaryReuse.end()) {
