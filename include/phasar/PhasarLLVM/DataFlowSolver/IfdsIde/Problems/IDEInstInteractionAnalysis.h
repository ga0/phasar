--- conflicted
+++ resolved
@@ -24,11 +24,11 @@
 #include <vector>
 
 #include "llvm/IR/Attributes.h"
-#include "llvm/IR/CallSite.h"
 #include "llvm/IR/Constant.h"
 #include "llvm/IR/Constants.h"
 #include "llvm/IR/DerivedTypes.h"
 #include "llvm/IR/GlobalVariable.h"
+#include "llvm/IR/InstrTypes.h"
 #include "llvm/IR/Instruction.h"
 #include "llvm/IR/Instructions.h"
 #include "llvm/IR/Value.h"
@@ -489,28 +489,26 @@
       // We don't have anything that we could analyze, kill all facts.
       return KillAll<d_t>::getInstance();
     }
-    llvm::ImmutableCallSite CS(callStmt);
+    const auto *CS = llvm::cast<llvm::CallBase>(callSite);
     // Map actual to formal parameters.
-<<<<<<< HEAD
     auto AutoMapping = std::make_shared<MapFactsToCallee<container_type>>(
-        llvm::ImmutableCallSite(callStmt), destMthd,
-        true /* map globals to callee, too */,
+        CS, destMthd, true /* map globals to callee, too */,
         // Do not map parameters that have been artificially introduced by the
         // compiler for RVO (return value optimization). Instead, these values
         // need to be generated from the zero value.
         [CS](const llvm::Value *V) {
           bool PassParameter = true;
-          for (unsigned Idx = 0; Idx < CS.arg_size(); ++Idx) {
-            if (V == CS.getArgOperand(Idx)) {
-              return !CS.paramHasAttr(Idx, llvm::Attribute::StructRet);
+          for (unsigned Idx = 0; Idx < CS->arg_size(); ++Idx) {
+            if (V == CS->getArgOperand(Idx)) {
+              return !CS->paramHasAttr(Idx, llvm::Attribute::StructRet);
             }
           }
           return PassParameter;
         });
     // Generate the artificially introduced RVO parameters from zero value.
     std::set<d_t> SRetFormals;
-    for (unsigned Idx = 0; Idx < CS.arg_size(); ++Idx) {
-      if (CS.paramHasAttr(Idx, llvm::Attribute::StructRet)) {
+    for (unsigned Idx = 0; Idx < CS->arg_size(); ++Idx) {
+      if (CS->paramHasAttr(Idx, llvm::Attribute::StructRet)) {
         SRetFormals.insert(destMthd->getArg(Idx));
       }
     }
@@ -518,10 +516,6 @@
         SRetFormals, this->getZeroValue());
     return std::make_shared<Union<d_t>>(
         std::vector<FlowFunctionPtrType>({AutoMapping, GenSRetFormals}));
-=======
-    return std::make_shared<MapFactsToCallee<container_type>>(
-        llvm::cast<llvm::CallBase>(callSite), destMthd);
->>>>>>> 76042c6b
   }
 
   inline FlowFunctionPtrType getRetFlowFunction(n_t callSite, f_t calleeMthd,
@@ -529,14 +523,13 @@
                                                 n_t retSite) override {
     // Map return value back to the caller. If pointer parameters hold at the
     // end of a callee function generate all of those in the caller context.
-<<<<<<< HEAD
     auto AutoMapping = std::make_shared<MapFactsToCaller<container_type>>(
-        llvm::ImmutableCallSite(callSite), calleeMthd, exitStmt,
+        llvm::cast<llvm::CallBase>(callSite), calleeMthd, exitInst,
         true /* map globals back to caller, too */);
     // We must also handle the special case if the returned value is a constant
     // literal, e.g. ret i32 42.
-    if (exitStmt) {
-      if (const auto *Ret = llvm::dyn_cast<llvm::ReturnInst>(exitStmt)) {
+    if (exitInst) {
+      if (const auto *Ret = llvm::dyn_cast<llvm::ReturnInst>(exitInst)) {
         const auto *RetVal = Ret->getReturnValue();
         if (RetVal) {
           if (const auto *CD = llvm::dyn_cast<llvm::ConstantData>(RetVal)) {
@@ -553,10 +546,6 @@
       }
     }
     return AutoMapping;
-=======
-    return std::make_shared<MapFactsToCaller<container_type>>(
-        llvm::cast<llvm::CallBase>(callSite), calleeMthd, exitInst);
->>>>>>> 76042c6b
   }
 
   inline FlowFunctionPtrType
@@ -599,21 +588,17 @@
     }
     // Declarations only case
     return std::make_shared<MapFactsAlongsideCallSite<container_type>>(
-        llvm::ImmutableCallSite(callSite),
+        llvm::cast<llvm::CallBase>(callSite),
         true /* propagate globals alongsite the call site */,
-        [](llvm::ImmutableCallSite CS, const llvm::Value *V) {
+        [](const llvm::CallBase *CS, const llvm::Value *V) {
           return false; // not involved in the call
         });
     // Otherwise
     return std::make_shared<MapFactsAlongsideCallSite<container_type>>(
-<<<<<<< HEAD
-        llvm::ImmutableCallSite(callSite),
+        llvm::cast<llvm::CallBase>(callSite),
         false // do not propagate globals (as they are propagated via call- and
               // ret-functions)
     );
-=======
-        llvm::cast<llvm::CallBase>(callSite));
->>>>>>> 76042c6b
   }
 
   inline FlowFunctionPtrType getSummaryFlowFunction(n_t callSite,
@@ -991,10 +976,10 @@
     //                         a_i
     //
     std::set<d_t> SRetParams;
-    llvm::ImmutableCallSite CS(callStmt);
-    for (unsigned Idx = 0; Idx < CS.arg_size(); ++Idx) {
-      if (CS.paramHasAttr(Idx, llvm::Attribute::StructRet)) {
-        SRetParams.insert(CS.getArgOperand(Idx));
+    const auto *CS = llvm::cast<llvm::CallBase>(callSite);
+    for (unsigned Idx = 0; Idx < CS->arg_size(); ++Idx) {
+      if (CS->paramHasAttr(Idx, llvm::Attribute::StructRet)) {
+        SRetParams.insert(CS->getArgOperand(Idx));
       }
     }
     if (isZeroValue(srcNode) && SRetParams.count(destNode)) {
@@ -1022,14 +1007,14 @@
     //                  c
     //
     if (isZeroValue(exitNode) && retNode == callSite) {
-      const auto *Ret = llvm::dyn_cast<llvm::ReturnInst>(exitStmt);
+      const auto *Ret = llvm::dyn_cast<llvm::ReturnInst>(exitInst);
       if (const auto *CD =
               llvm::dyn_cast<llvm::ConstantData>(Ret->getReturnValue())) {
         // Check if the user has registered a fact generator function
         l_t UserEdgeFacts = BitVectorSet<e_t>();
         std::set<e_t> EdgeFacts;
         if (edgeFactGen) {
-          EdgeFacts = edgeFactGen(exitStmt);
+          EdgeFacts = edgeFactGen(exitInst);
           // fill BitVectorSet
           UserEdgeFacts = BitVectorSet<e_t>(EdgeFacts.begin(), EdgeFacts.end());
         }
