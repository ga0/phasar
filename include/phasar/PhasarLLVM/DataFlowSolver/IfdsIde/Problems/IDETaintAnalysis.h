--- conflicted
+++ resolved
@@ -60,35 +60,20 @@
   FlowFunction<IDETaintAnalysis::d_t> *getNormalFlowFunction(n_t curr,
                                                              n_t succ) override;
 
-<<<<<<< HEAD
-  std::shared_ptr<FlowFunction<d_t>> getCallFlowFunction(n_t callStmt,
+  FlowFunction<IDETaintAnalysis::d_t> * getCallFlowFunction(n_t callStmt,
                                                          f_t destFun) override;
 
-  std::shared_ptr<FlowFunction<d_t>> getRetFlowFunction(n_t callSite,
+  FlowFunction<IDETaintAnalysis::d_t> * getRetFlowFunction(n_t callSite,
                                                         f_t calleeFun,
                                                         n_t exitStmt,
                                                         n_t retSite) override;
-=======
-  FlowFunction<IDETaintAnalysis::d_t> *
-  getCallFlowFunction(n_t callStmt, m_t destMthd) override;
-
-  FlowFunction<IDETaintAnalysis::d_t> *getRetFlowFunction(n_t callSite,
-                                                          m_t calleeMthd,
-                                                          n_t exitStmt,
-                                                          n_t retSite) override;
->>>>>>> 7dbfafe3
 
   FlowFunction<IDETaintAnalysis::d_t> *
   getCallToRetFlowFunction(n_t callSite, n_t retSite,
                            std::set<f_t> callees) override;
 
-<<<<<<< HEAD
-  std::shared_ptr<FlowFunction<d_t>>
+  FlowFunction<IDETaintAnalysis::d_t> *
   getSummaryFlowFunction(n_t callStmt, f_t destFun) override;
-=======
-  FlowFunction<IDETaintAnalysis::d_t> *
-  getSummaryFlowFunction(n_t callStmt, m_t destMthd) override;
->>>>>>> 7dbfafe3
 
   std::map<n_t, std::set<d_t>> initialSeeds() override;
 
@@ -101,31 +86,17 @@
   EdgeFunction<l_t> *getNormalEdgeFunction(n_t curr, d_t currNode, n_t succ,
                                            d_t succNode) override;
 
-<<<<<<< HEAD
-  std::shared_ptr<EdgeFunction<l_t>>
+  EdgeFunction<l_t> *
   getCallEdgeFunction(n_t callStmt, d_t srcNode, f_t destinationFunction,
                       d_t destNode) override;
 
-  std::shared_ptr<EdgeFunction<l_t>>
+  EdgeFunction<l_t> *
   getReturnEdgeFunction(n_t callSite, f_t calleeFunction, n_t exitStmt,
                         d_t exitNode, n_t reSite, d_t retNode) override;
 
-  std::shared_ptr<EdgeFunction<l_t>>
+  EdgeFunction<l_t> *
   getCallToRetEdgeFunction(n_t callSite, d_t callNode, n_t retSite,
                            d_t retSiteNode, std::set<f_t> callees) override;
-=======
-  EdgeFunction<l_t> *getCallEdgeFunction(n_t callStmt, d_t srcNode,
-                                         m_t destinationMethod,
-                                         d_t destNode) override;
-
-  EdgeFunction<l_t> *getReturnEdgeFunction(n_t callSite, m_t calleeMethod,
-                                           n_t exitStmt, d_t exitNode,
-                                           n_t reSite, d_t retNode) override;
-
-  EdgeFunction<l_t> *getCallToRetEdgeFunction(n_t callSite, d_t callNode,
-                                              n_t retSite, d_t retSiteNode,
-                                              std::set<m_t> callees) override;
->>>>>>> 7dbfafe3
 
   EdgeFunction<l_t> *getSummaryEdgeFunction(n_t callStmt, d_t callNode,
                                             n_t retSite,
