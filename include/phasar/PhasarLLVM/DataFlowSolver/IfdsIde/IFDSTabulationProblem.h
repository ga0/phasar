/******************************************************************************
 * Copyright (c) 2017 Philipp Schubert.
 * All rights reserved. This program and the accompanying materials are made
 * available under the terms of LICENSE.txt.
 *
 * Contributors:
 *     Philipp Schubert and others
 *****************************************************************************/

/*
 * IFDSTabulationProblem.h
 *
 *  Created on: 04.08.2016
 *      Author: pdschbrt
 */

#ifndef PHASAR_PHASARLLVM_IFDSIDE_IFDSTABULATIONPROBLEM_H_
#define PHASAR_PHASARLLVM_IFDSIDE_IFDSTABULATIONPROBLEM_H_

#include <iostream>
#include <map>
#include <set>
#include <string>

#include "phasar/PhasarLLVM/ControlFlow/ICFG.h"
#include "phasar/PhasarLLVM/ControlFlow/LLVMBasedICFG.h"
#include "phasar/PhasarLLVM/DataFlowSolver/IfdsIde/FlowFunctions.h"
#include "phasar/PhasarLLVM/DataFlowSolver/IfdsIde/IFDSIDESolverConfig.h"
#include "phasar/PhasarLLVM/DataFlowSolver/IfdsIde/Solver/SolverResults.h"
#include "phasar/PhasarLLVM/Utils/Printer.h"
#include "phasar/Utils/SoundnessFlag.h"

namespace psr {

struct HasNoConfigurationType;

class ProjectIRDB;
template <typename T, typename F> class TypeHierarchy;
template <typename V, typename N> class PointsToInfo;

template <typename N, typename D, typename F, typename T, typename V,
          typename I>
class IFDSTabulationProblem : public virtual FlowFunctions<N, D, F>,
                              public virtual NodePrinter<N>,
                              public virtual DataFlowFactPrinter<D>,
                              public virtual FunctionPrinter<F> {
  static_assert(std::is_base_of_v<ICFG<N, F>, I>,
                "I must implement the ICFG interface!");

protected:
  IFDSIDESolverConfig SolverConfig;
  const ProjectIRDB *IRDB;
  const TypeHierarchy<T, F> *TH;
  const I *ICF;
  const PointsToInfo<V, N> *PT;
  D ZeroValue;
  std::set<std::string> EntryPoints;
<<<<<<< HEAD
  [[maybe_unused]] SoundnessFlag SF = SoundnessFlag::UNUSED;
=======
  std::set<FlowFunction<D> *> registeredFlowFunctionSingleton;
>>>>>>> 7dbfafe3

public:
  using ConfigurationTy = HasNoConfigurationType;

  IFDSTabulationProblem(const ProjectIRDB *IRDB, const TypeHierarchy<T, F> *TH,
                        const I *ICF, const PointsToInfo<V, N> *PT,
                        std::set<std::string> EntryPoints = {})
      : IRDB(IRDB), TH(TH), ICF(ICF), PT(PT), EntryPoints(EntryPoints) {}

  ~IFDSTabulationProblem() override = default;

  virtual D createZeroValue() const = 0;

  virtual bool isZeroValue(D d) const = 0;

  virtual std::map<N, std::set<D>> initialSeeds() = 0;

  D getZeroValue() const { return ZeroValue; }

  std::set<std::string> getEntryPoints() const { return EntryPoints; }

  std::set<FlowFunction<D> *> getRegisteredFlowFunctionSingleton() const {
    return registeredFlowFunctionSingleton;
  }

  const ProjectIRDB *getProjectIRDB() const { return IRDB; }

  const TypeHierarchy<T, F> *getTypeHierarchy() const { return TH; }

  const I *getICFG() const { return ICF; }

  const PointsToInfo<V, N> *getPointstoInfo() const { return PT; }

  void setIFDSIDESolverConfig(IFDSIDESolverConfig Config) {
    SolverConfig = Config;
  }

  IFDSIDESolverConfig getIFDSIDESolverConfig() const { return SolverConfig; }

  virtual void emitTextReport(const SolverResults<N, D, BinaryDomain> &SR,
                              std::ostream &OS = std::cout) {
    OS << "No text report available!\n";
  }

  virtual void emitGraphicalReport(const SolverResults<N, D, BinaryDomain> &SR,
                                   std::ostream &OS = std::cout) {
    OS << "No graphical report available!\n";
  }

  virtual bool setSoundnessFlag(SoundnessFlag SF) { return false; }
};
} // namespace psr

#endif<|MERGE_RESOLUTION|>--- conflicted
+++ resolved
@@ -55,11 +55,8 @@
   const PointsToInfo<V, N> *PT;
   D ZeroValue;
   std::set<std::string> EntryPoints;
-<<<<<<< HEAD
   [[maybe_unused]] SoundnessFlag SF = SoundnessFlag::UNUSED;
-=======
   std::set<FlowFunction<D> *> registeredFlowFunctionSingleton;
->>>>>>> 7dbfafe3
 
 public:
   using ConfigurationTy = HasNoConfigurationType;
