--- conflicted
+++ resolved
@@ -10,23 +10,13 @@
 #ifndef PHASAR_PHASARLLVM_IFDSIDE_LLVMFLOWFUNCTIONS_H
 #define PHASAR_PHASARLLVM_IFDSIDE_LLVMFLOWFUNCTIONS_H
 
-<<<<<<< HEAD
-=======
-#include "phasar/PhasarLLVM/DataFlowSolver/IfdsIde/FlowFunctions.h"
-#include "phasar/PhasarLLVM/DataFlowSolver/IfdsIde/LLVMZeroValue.h"
-#include "phasar/Utils/LLVMShorthands.h"
-
-#include "llvm/IR/AbstractCallSite.h"
-#include "llvm/IR/Instructions.h"
-
->>>>>>> 76042c6b
 #include <functional>
 #include <memory>
 #include <set>
 #include <vector>
 
-#include "llvm/IR/CallSite.h"
 #include "llvm/IR/GlobalVariable.h"
+#include "llvm/IR/InstrTypes.h"
 #include "llvm/IR/Instructions.h"
 
 #include "phasar/PhasarLLVM/DataFlowSolver/IfdsIde/FlowFunctions.h"
@@ -80,17 +70,16 @@
   using typename FlowFunction<const llvm::Value *, Container>::container_type;
 
 protected:
-<<<<<<< HEAD
-  llvm::ImmutableCallSite CallSite;
+  const llvm::CallBase *CallSite;
   bool PropagateGlobals;
-  std::function<bool(llvm::ImmutableCallSite, const llvm::Value *)> Predicate;
+  std::function<bool(const llvm::CallBase *, const llvm::Value *)> Predicate;
 
 public:
   MapFactsAlongsideCallSite(
-      llvm::ImmutableCallSite CallSite, bool PropagateGlobals,
-      std::function<bool(llvm::ImmutableCallSite, const llvm::Value *)>
+      const llvm::CallBase *CallSite, bool PropagateGlobals,
+      std::function<bool(const llvm::CallBase *, const llvm::Value *)>
           Predicate =
-              [](llvm::ImmutableCallSite CS, const llvm::Value *V) {
+              [](const llvm::CallBase *CallSite, const llvm::Value *V) {
                 // Globals are considered to be involved in this default
                 // implementation.
                 if (llvm::isa<llvm::GlobalVariable>(V)) {
@@ -100,23 +89,7 @@
                 // modified by a callee, in which case its flow is controlled by
                 // getCallFlowFunction() and getRetFlowFunction().
                 bool Involved = false;
-                for (const auto &Arg : CS.args()) {
-=======
-  const llvm::CallBase *CallSite;
-  std::function<bool(const llvm::CallBase *, const llvm::Value *)> Predicate;
-
-public:
-  MapFactsAlongsideCallSite(
-      const llvm::CallBase *CallSite,
-      std::function<bool(const llvm::CallBase *, const llvm::Value *)>
-          Predicate =
-              [](const llvm::CallBase *CallSite, const llvm::Value *V) {
-                // Checks if a values is involved in a call, i.e. may be
-                // modified by a callee, in which case its flow is controlled by
-                // getCallFlowFunction() and getRetFlowFunction().
-                bool Involved = false;
-                for (auto &Arg : CallSite->args()) {
->>>>>>> 76042c6b
+                for (const auto &Arg : CallSite->args()) {
                   if (Arg == V && V->getType()->isPointerTy()) {
                     Involved = true;
                   }
@@ -162,12 +135,8 @@
 
 public:
   MapFactsToCallee(
-<<<<<<< HEAD
-      llvm::ImmutableCallSite CallSite, const llvm::Function *DestFun,
+      const llvm::CallBase *CallSite, const llvm::Function *DestFun,
       bool PropagateGlobals = true,
-=======
-      const llvm::CallBase *CallSite, const llvm::Function *DestFun,
->>>>>>> 76042c6b
       std::function<bool(const llvm::Value *)> Predicate =
           [](const llvm::Value *) { return true; })
       : DestFun(DestFun), PropagateGlobals(PropagateGlobals),
@@ -262,12 +231,8 @@
 private:
   const llvm::CallBase *CallSite;
   const llvm::Function *CalleeFun;
-<<<<<<< HEAD
-  const llvm::ReturnInst *ExitStmt;
+  const llvm::ReturnInst *ExitInst;
   bool PropagateGlobals;
-=======
-  const llvm::ReturnInst *ExitInst;
->>>>>>> 76042c6b
   std::vector<const llvm::Value *> Actuals;
   std::vector<const llvm::Value *> Formals;
   std::function<bool(const llvm::Value *)> ParamPredicate;
@@ -275,25 +240,15 @@
 
 public:
   MapFactsToCaller(
-<<<<<<< HEAD
-      llvm::ImmutableCallSite CS, const llvm::Function *CalleeFun,
-      const llvm::Instruction *ExitStmt, bool PropagateGlobals = true,
-=======
       const llvm::CallBase *CallSite, const llvm::Function *CalleeFun,
-      const llvm::Instruction *ExitInst,
->>>>>>> 76042c6b
+      const llvm::Instruction *ExitInst, bool PropagateGlobals = true,
       std::function<bool(const llvm::Value *)> ParamPredicate =
           [](const llvm::Value *) { return true; },
       std::function<bool(const llvm::Function *)> ReturnPredicate =
           [](const llvm::Function *) { return true; })
-<<<<<<< HEAD
-      : CallSite(CS), CalleeFun(CalleeFun),
-        ExitStmt(llvm::dyn_cast<llvm::ReturnInst>(ExitStmt)),
-        PropagateGlobals(PropagateGlobals),
-=======
       : CallSite(CallSite), CalleeFun(CalleeFun),
         ExitInst(llvm::dyn_cast<llvm::ReturnInst>(ExitInst)),
->>>>>>> 76042c6b
+        PropagateGlobals(PropagateGlobals),
         ParamPredicate(std::move(ParamPredicate)),
         ReturnPredicate(std::move(ReturnPredicate)) {
     assert(ExitInst && "Should not be null");
@@ -350,23 +305,17 @@
           Res.insert(Actuals[Idx]);
         }
       }
-<<<<<<< HEAD
     }
     // Handle ordinary case
     // Map formal parameter into corresponding actual parameter.
     for (unsigned Idx = 0; Idx < Formals.size(); ++Idx) {
       if (Source == Formals[Idx] && ParamPredicate(Formals[Idx])) {
         Res.insert(Actuals[Idx]); // corresponding actual
-=======
-      // Collect return value facts
-      if (Source == ExitInst->getReturnValue() && ReturnPredicate(CalleeFun)) {
-        Res.insert(CallSite);
->>>>>>> 76042c6b
       }
     }
     // Collect return value facts
-    if (Source == ExitStmt->getReturnValue() && ReturnPredicate(CalleeFun)) {
-      Res.insert(CallSite.getInstruction());
+    if (Source == ExitInst->getReturnValue() && ReturnPredicate(CalleeFun)) {
+      Res.insert(CallSite);
     }
     return Res;
   }
