--- conflicted
+++ resolved
@@ -19,28 +19,18 @@
 
 #include "phasar/PhasarLLVM/DataFlowSolver/IfdsIde/EdgeFunction.h"
 #include "phasar/PhasarLLVM/DataFlowSolver/IfdsIde/EdgeFunctions/AllTop.h"
+#include "phasar/PhasarLLVM/DataFlowSolver/IfdsIde/EdgeFunctions/AllBottom.h"
 #include <iostream>
-<<<<<<< HEAD
 #include <memory>
-=======
-#include <phasar/PhasarLLVM/DataFlowSolver/IfdsIde/EdgeFunction.h>
-#include <phasar/PhasarLLVM/DataFlowSolver/IfdsIde/EdgeFunctions/AllTop.h>
->>>>>>> 7dbfafe3
 #include <string>
 
-#include "phasar/PhasarLLVM/DataFlowSolver/IfdsIde/EdgeFunctions/AllBottom.h"
+
 
 namespace psr {
 
 template <typename L> class EdgeFunction;
 
-<<<<<<< HEAD
-template <typename L>
-class EdgeIdentity : public EdgeFunction<L>,
-                     public std::enable_shared_from_this<EdgeIdentity<L>> {
-=======
-template <typename V> class EdgeIdentity : public EdgeFunction<V> {
->>>>>>> 7dbfafe3
+template <typename L> class EdgeIdentity : public EdgeFunction<L> {
 private:
   EdgeIdentity() = default;
 
@@ -53,53 +43,26 @@
 
   L computeTarget(L source) override { return source; }
 
-<<<<<<< HEAD
-  std::shared_ptr<EdgeFunction<L>>
-  composeWith(std::shared_ptr<EdgeFunction<L>> secondFunction) override {
+  EdgeFunction<L> *composeWith(EdgeFunction<L> *secondFunction) override {
     return secondFunction;
   }
 
-  std::shared_ptr<EdgeFunction<L>>
-  joinWith(std::shared_ptr<EdgeFunction<L>> otherFunction) override {
-    if ((otherFunction.get() == this) ||
-        otherFunction->equal_to(this->shared_from_this()))
-      return this->shared_from_this();
-    if (AllBottom<L> *ab = dynamic_cast<AllBottom<L> *>(otherFunction.get()))
-      return otherFunction;
-    if (AllTop<L> *at = dynamic_cast<AllTop<L> *>(otherFunction.get()))
-      return this->shared_from_this();
-=======
-  EdgeFunction<V> *composeWith(EdgeFunction<V> *secondFunction) override {
-    return secondFunction;
-  }
-
-  EdgeFunction<V> *joinWith(EdgeFunction<V> *otherFunction) override {
+  EdgeFunction<L> *joinWith(EdgeFunction<L> *otherFunction) override {
     if ((otherFunction == this) || otherFunction->equal_to(this))
       return this;
-    if (AllBottom<V> *ab = dynamic_cast<AllBottom<V> *>(otherFunction))
+    if (AllBottom<L> *ab = dynamic_cast<AllBottom<L> *>(otherFunction))
       return otherFunction;
-    if (AllTop<V> *at = dynamic_cast<AllTop<V> *>(otherFunction))
+    if (AllTop<L> *at = dynamic_cast<AllTop<L> *>(otherFunction))
       return this;
->>>>>>> 7dbfafe3
     // do not know how to join; hence ask other function to decide on this
     return otherFunction->joinWith(this);
   }
 
-<<<<<<< HEAD
-  bool equal_to(std::shared_ptr<EdgeFunction<L>> other) const override {
-    return this == other.get();
-  }
+  bool equal_to(EdgeFunction<L> *other) const override { return this == other; }
 
-  static std::shared_ptr<EdgeIdentity<L>> getInstance() {
+  static EdgeIdentity<L> *getInstance() {
     // implement singleton C++11 thread-safe (see Scott Meyers)
-    static std::shared_ptr<EdgeIdentity<L>> instance(new EdgeIdentity<L>());
-=======
-  bool equal_to(EdgeFunction<V> *other) const override { return this == other; }
-
-  static EdgeIdentity<V> *getInstance() {
-    // implement singleton C++11 thread-safe (see Scott Meyers)
-    static EdgeIdentity<V> *instance = new EdgeIdentity<V>();
->>>>>>> 7dbfafe3
+    static EdgeIdentity<L> *instance = new EdgeIdentity<L>();
     return instance;
   }
 
