--- conflicted
+++ resolved
@@ -66,12 +66,8 @@
   }
 #pragma clang diagnostic pop
 private:
-<<<<<<< HEAD
   using IFDSTabulationProblem<N, D, F, T, V, I>::emitTextReport;
-=======
-  using IFDSTabulationProblem<N, D, M, T, V, I>::emitTextReport;
-  using IFDSTabulationProblem<N, D, M, T, V, I>::emitGraphicalReport;
->>>>>>> 94f04192
+  using IFDSTabulationProblem<N, D, F, T, V, I>::emitGraphicalReport;
 };
 
 } // namespace psr
