/******************************************************************************
 * Copyright (c) 2017 Philipp Schubert.
 * All rights reserved. This program and the accompanying materials are made
 * available under the terms of LICENSE.txt.
 *
 * Contributors:
 *     Philipp Schubert and others
 *****************************************************************************/

#ifndef PHASAR_PHASARLLVM_WPDS_SOLVER_WPDSSOLVER_H_
#define PHASAR_PHASARLLVM_WPDS_SOLVER_WPDSSOLVER_H_

#include <fstream>
#include <iostream>
#include <map>
#include <memory>
#include <set>
#include <unordered_map>
#include <utility>

#include "llvm/Support/Casting.h"
#include "llvm/Support/raw_ostream.h"

#include "wali/Common.hpp"
#include "wali/KeySource.hpp"
#include "wali/wfa/State.hpp"
#include "wali/wfa/WFA.hpp"
#include "wali/witness/WitnessWrapper.hpp"
#include "wali/wpds/Rule.hpp"
#include "wali/wpds/RuleFunctor.hpp"
#include "wali/wpds/WPDS.hpp"
#include "wali/wpds/fwpds/FWPDS.hpp"
#include "wali/wpds/fwpds/SWPDS.hpp"

#include "phasar/PhasarLLVM/DataFlowSolver/IfdsIde/EdgeFunctions/EdgeIdentity.h"
#include "phasar/PhasarLLVM/DataFlowSolver/IfdsIde/IDETabulationProblem.h"
#include "phasar/PhasarLLVM/DataFlowSolver/IfdsIde/Solver/IDESolver.h"
#include "phasar/PhasarLLVM/DataFlowSolver/IfdsIde/Solver/PathEdge.h"
#include "phasar/PhasarLLVM/DataFlowSolver/WPDS/JoinLatticeToSemiRingElem.h"
#include "phasar/PhasarLLVM/DataFlowSolver/WPDS/WPDSProblem.h"
#include "phasar/Utils/LLVMShorthands.h"
#include "phasar/Utils/Logger.h"
#include "phasar/Utils/Table.h"

namespace llvm {
class CallInst;
}

namespace psr {

template <typename N, typename D, typename F, typename T, typename V,
          typename L, typename I>
class WPDSSolver : public IDESolver<N, D, F, T, V, L, I> {
private:
  WPDSProblem<N, D, F, T, V, L, I> &Problem;
  WPDSSolverConfig SolverConf;
  std::vector<N> Stack;
  std::unique_ptr<wali::wpds::WPDS> PDS;
  D ZeroValue;
  wali::Key ZeroPDSState;
  wali::Key AcceptingState;
  std::unordered_map<D, wali::Key> DKey;
  wali::wfa::WFA Query;
  wali::wfa::WFA Answer;
  wali::sem_elem_t SRElem;
  Table<N, D, std::map<N, std::set<D>>> incomingtab;

  wali::wpds::WPDS *makePDS(WPDSType Ty, bool Witnesses) {
    wali::wpds::Wrapper *Wrapper =
        (Witnesses) ? new wali::witness::WitnessWrapper() : nullptr;
    switch (Ty) {
    case WPDSType::WPDS:
    case WPDSType::None:
      return new wali::wpds::WPDS(Wrapper);
      break;
    case WPDSType::EWPDS:
      return new wali::wpds::ewpds::EWPDS(Wrapper);
      break;
    case WPDSType::FWPDS:
      return new wali::wpds::fwpds::FWPDS(Wrapper);
      break;
    case WPDSType::SWPDS:
      return new wali::wpds::fwpds::SWPDS(Wrapper);
      break;
    case WPDSType::SYNCPDS:
      assert(false);
      break;
    }
  }

public:
  WPDSSolver(WPDSProblem<N, D, F, T, V, L, I> &Problem)
      : IDESolver<N, D, F, T, V, L, I>(Problem), Problem(Problem),
        SolverConf(Problem.getWPDSSolverConfig()),
        PDS(makePDS(SolverConf.wpdsty, SolverConf.recordWitnesses)),
        ZeroValue(Problem.getZeroValue()),
        AcceptingState(wali::getKey("__accept")), SRElem(nullptr) {
    ZeroPDSState = wali::getKey(ZeroValue);
    DKey[ZeroValue] = ZeroPDSState;
  }
  ~WPDSSolver() override = default;

  void solve() override {
    auto &lg = lg::get();
    // Construct the PDS
    IDESolver<N, D, F, T, V, L, I>::submitInitalSeeds();
    std::ofstream pdsfile("pds.dot");
    PDS->print_dot(pdsfile, true);
    pdsfile.flush();
    pdsfile.close();
    // test the SRElem
    wali::test_semelem_impl(SRElem);
    // Solve the PDS
    wali::sem_elem_t ret = nullptr;
    if (WPDSSearchDirection::FORWARD == SolverConf.searchDirection) {
      LOG_IF_ENABLE(BOOST_LOG_SEV(lg, DEBUG) << "FORWARD");
      doForwardSearch(Answer);
      Answer.path_summary();
      // another way not using path summary
      // wali::Key node = wali::getKey(n);
      // auto ret = SRElem->zero();
      // wali::wfa::TransSet tset;
      // wali::wfa::TransSet::iterator titer;
      // tset = Answer.match(ZeroPDSState, node);
      // for (titer = tset.begin(); titer != tset.end(); titer++) {
      //   wali::wfa::ITrans *t = *titer;
      //   wali::sem_elem_t tmp(Answer.getState(t->to())->weight());
      //   tmp = tmp->extend(t->weight());
      //   ret = ret->combine(tmp);
      // }
    } else {
      auto retnode =
          wali::getKey(&IDESolver<N, D, F, T, V, L, I>::ICF->getFunction("main")
                            ->back()
                            .back());
      LOG_IF_ENABLE(BOOST_LOG_SEV(lg, DEBUG) << "BACKWARD");
      doBackwardSearch(retnode, Answer);
      Answer.path_summary();

      // access the results
      // wali::wfa::Trans goal;
      // // check all data-flow facts
      // std::cout << "All D(s)" << std::endl;
      // for (auto Entry : DKey) {
      //   if (Answer.find(Entry.second, retnode, AcceptingState, goal)) {
      //     std::cout << "FOUND ANSWER!" << std::endl;
      //     std::cout << llvmIRToString(Entry.first);
      //     goal.weight()->print(std::cout << " :--- weight ---: ");
      //     std::cout << " : --- "
      //               << static_cast<JoinLatticeToSemiRingElem<L>
      //               &>(*goal.weight())
      //                      .F->computeTarget(L{});
      //     std::cout << std::endl;
      //   }
      // }

      // wali::sem_elem_t ret = SRElem->zero();
      // wali::wfa::TransSet tset;
      // wali::wfa::TransSet::iterator titer;
      // tset = Answer.match(a1key, retnode);
      // std::cout << "TRANSSET" << std::endl;
      // for (auto trans : tset) {
      //   trans->print(std::cout);
      //   std::cout << std::endl;
      // }
      // for (titer = tset.begin(); titer != tset.end(); titer++) {
      //   wali::wfa::ITrans *t = *titer;
      //   if (!Answer.isFinalState(t->to())) continue;
      //   wali::sem_elem_t tmp(Answer.getState(t->to())->weight());
      //   ret = ret->combine(tmp);
      // }
      // std::cout << "FOUND ANSWER!" << std::endl;
      // // std::cout << llvmIRToString(alloca1);
      // ret->print(std::cout << " :--- weight ---: ");
      // std::cout << " : --- "
      //           << static_cast<JoinLatticeToSemiRingElem<L>
      //           &>(*ret).F->computeTarget(L{});
      // std::cout << std::endl;
    }
  }

  void processNormalFlow(PathEdge<N, D> edge) override {
    auto &lg = lg::get();
    LOG_IF_ENABLE(BOOST_LOG_SEV(lg, DEBUG) << "WPDS::processNormal");
    PAMM_GET_INSTANCE;
    INC_COUNTER("Process Normal", 1, PAMM_SEVERITY_LEVEL::Full);
    LOG_IF_ENABLE(BOOST_LOG_SEV(lg, DEBUG)
                  << "Process normal at target: "
                  << this->ideTabulationProblem.NtoString(edge.getTarget()));
    D d1 = edge.factAtSource();
    N n = edge.getTarget();
    D d2 = edge.factAtTarget();
<<<<<<< HEAD
    std::shared_ptr<EdgeFunction<L>> f =
        IDESolver<N, D, F, T, V, L, I>::jumpFunction(edge);
    auto successorInst = IDESolver<N, D, F, T, V, L, I>::ICF->getSuccsOf(n);
    for (auto f : successorInst) {
      std::shared_ptr<FlowFunction<D>> flowFunction =
          IDESolver<N, D, F, T, V, L, I>::cachedFlowEdgeFunctions
              .getNormalFlowFunction(n, f);
=======
    EdgeFunction<L> *f = IDESolver<N, D, M, T, V, L, I>::jumpFunction(edge);
    auto successorInst = IDESolver<N, D, M, T, V, L, I>::ICF->getSuccsOf(n);
    for (auto m : successorInst) {
      FlowFunction<D> *flowFunction =
          IDESolver<N, D, M, T, V, L, I>::cachedFlowEdgeFunctions
              .getNormalFlowFunction(n, m);
>>>>>>> 7dbfafe3
      INC_COUNTER("FF Queries", 1, PAMM_SEVERITY_LEVEL::Full);
      std::set<D> res =
          IDESolver<N, D, F, T, V, L, I>::computeNormalFlowFunction(
              flowFunction, d1, d2);
      ADD_TO_HISTOGRAM("Data-flow facts", res.size(), 1,
                       PAMM_SEVERITY_LEVEL::Full);
      IDESolver<N, D, F, T, V, L, I>::saveEdges(n, f, d2, res, false);
      for (D d3 : res) {
<<<<<<< HEAD
        std::shared_ptr<EdgeFunction<L>> g =
            IDESolver<N, D, F, T, V, L, I>::cachedFlowEdgeFunctions
                .getNormalEdgeFunction(n, d2, f, d3);
=======
        EdgeFunction<L> *g =
            IDESolver<N, D, M, T, V, L, I>::cachedFlowEdgeFunctions
                .getNormalEdgeFunction(n, d2, m, d3);
>>>>>>> 7dbfafe3
        // add normal PDS rule
        auto d2_k = wali::getKey(d2);
        DKey[d2] = d2_k;
        auto d3_k = wali::getKey(d3);
        DKey[d3] = d3_k;
        auto n_k = wali::getKey(n);
        auto f_k = wali::getKey(f);
        wali::ref_ptr<JoinLatticeToSemiRingElem<L>> wptr;
        wptr = new JoinLatticeToSemiRingElem<L>(
            g, static_cast<JoinLattice<L> &>(Problem));
        LOG_IF_ENABLE(BOOST_LOG_SEV(lg, DEBUG)
                      << "ADD NORMAL RULE: " << Problem.DtoString(d2) << " | "
                      << Problem.NtoString(n) << " --> "
                      << Problem.DtoString(d3) << " | " << Problem.DtoString(f)
                      << ", " << *wptr << ")");
        PDS->add_rule(d2_k, n_k, d3_k, f_k, wptr);
        if (!SRElem.is_valid()) {
          SRElem = wptr;
        }
        EdgeFunction<L> *fprime = f->composeWith(g);
        LOG_IF_ENABLE(BOOST_LOG_SEV(lg, DEBUG)
                      << "Compose: " << g->str() << " * " << f->str());
        LOG_IF_ENABLE(BOOST_LOG_SEV(lg, DEBUG) << ' ');
        INC_COUNTER("EF Queries", 1, PAMM_SEVERITY_LEVEL::Full);
        IDESolver<N, D, F, T, V, L, I>::propagate(d1, f, d3, fprime, nullptr,
                                                  false);
      }
    }
  }

  void processCall(PathEdge<N, D> edge) override {
    auto &lg = lg::get();
    LOG_IF_ENABLE(BOOST_LOG_SEV(lg, DEBUG) << "WPDS::processCall");
    PAMM_GET_INSTANCE;
    INC_COUNTER("Process Call", 1, PAMM_SEVERITY_LEVEL::Full);
    LOG_IF_ENABLE(BOOST_LOG_SEV(lg, DEBUG)
                  << "Process call at target: "
                  << this->ideTabulationProblem.NtoString(edge.getTarget()));
    D d1 = edge.factAtSource();
    N n = edge.getTarget(); // a call node; line 14...
    D d2 = edge.factAtTarget();
<<<<<<< HEAD
    std::shared_ptr<EdgeFunction<L>> f =
        IDESolver<N, D, F, T, V, L, I>::jumpFunction(edge);
=======
    EdgeFunction<L> *f = IDESolver<N, D, M, T, V, L, I>::jumpFunction(edge);
>>>>>>> 7dbfafe3
    std::set<N> returnSiteNs =
        IDESolver<N, D, F, T, V, L, I>::ICF->getReturnSitesOfCallAt(n);
    std::set<F> callees =
        IDESolver<N, D, F, T, V, L, I>::ICF->getCalleesOfCallAt(n);
    LOG_IF_ENABLE(BOOST_LOG_SEV(lg, DEBUG) << "Possible callees:");
    for (auto callee : callees) {
      LOG_IF_ENABLE(BOOST_LOG_SEV(lg, DEBUG)
                    << "  " << callee->getName().str());
    }
    LOG_IF_ENABLE(BOOST_LOG_SEV(lg, DEBUG) << "Possible return sites:");
    for (auto ret : returnSiteNs) {
      LOG_IF_ENABLE(BOOST_LOG_SEV(lg, DEBUG)
                    << "  " << this->ideTabulationProblem.NtoString(ret));
    }
    // for each possible callee
    for (F sCalledProcN : callees) { // still line 14
      // check if a special summary for the called procedure exists
<<<<<<< HEAD
      std::shared_ptr<FlowFunction<D>> specialSum =
          IDESolver<N, D, F, T, V, L, I>::cachedFlowEdgeFunctions
=======
      FlowFunction<D> *specialSum =
          IDESolver<N, D, M, T, V, L, I>::cachedFlowEdgeFunctions
>>>>>>> 7dbfafe3
              .getSummaryFlowFunction(n, sCalledProcN);
      // if a special summary is available, treat this as a normal flow
      // and use the summary flow and edge functions
      if (specialSum) {
        LOG_IF_ENABLE(BOOST_LOG_SEV(lg, DEBUG)
                      << "Found and process special summary");
        for (N returnSiteN : returnSiteNs) {
          std::set<D> res =
              IDESolver<N, D, F, T, V, L, I>::computeSummaryFlowFunction(
                  specialSum, d1, d2);
          INC_COUNTER("SpecialSummary-FF Application", 1,
                      PAMM_SEVERITY_LEVEL::Full);
          ADD_TO_HISTOGRAM("Data-flow facts", res.size(), 1,
                           PAMM_SEVERITY_LEVEL::Full);
          IDESolver<N, D, F, T, V, L, I>::saveEdges(n, returnSiteN, d2, res,
                                                    false);
          for (D d3 : res) {
<<<<<<< HEAD
            std::shared_ptr<EdgeFunction<L>> sumEdgFnE =
                IDESolver<N, D, F, T, V, L, I>::cachedFlowEdgeFunctions
=======
            EdgeFunction<L> *sumEdgFnE =
                IDESolver<N, D, M, T, V, L, I>::cachedFlowEdgeFunctions
>>>>>>> 7dbfafe3
                    .getSummaryEdgeFunction(n, d2, returnSiteN, d3);
            INC_COUNTER("SpecialSummary-EF Queries", 1,
                        PAMM_SEVERITY_LEVEL::Full);
            LOG_IF_ENABLE(BOOST_LOG_SEV(lg, DEBUG)
                          << "Compose: " << sumEdgFnE->str() << " * "
                          << f->str());
            LOG_IF_ENABLE(BOOST_LOG_SEV(lg, DEBUG) << ' ');
            IDESolver<N, D, F, T, V, L, I>::propagate(
                d1, returnSiteN, d3, f->composeWith(sumEdgFnE), n, false);
          }
        }
      } else {
        // compute the call-flow function
<<<<<<< HEAD
        std::shared_ptr<FlowFunction<D>> function =
            IDESolver<N, D, F, T, V, L, I>::cachedFlowEdgeFunctions
=======
        FlowFunction<D> *function =
            IDESolver<N, D, M, T, V, L, I>::cachedFlowEdgeFunctions
>>>>>>> 7dbfafe3
                .getCallFlowFunction(n, sCalledProcN);
        INC_COUNTER("FF Queries", 1, PAMM_SEVERITY_LEVEL::Full);
        std::set<D> res =
            IDESolver<N, D, F, T, V, L, I>::computeCallFlowFunction(function,
                                                                    d1, d2);
        ADD_TO_HISTOGRAM("Data-flow facts", res.size(), 1,
                         PAMM_SEVERITY_LEVEL::Full);
        // for each callee's start point(s)
        std::set<N> startPointsOf =
            IDESolver<N, D, F, T, V, L, I>::ICF->getStartPointsOf(sCalledProcN);
        if (startPointsOf.empty()) {
          LOG_IF_ENABLE(BOOST_LOG_SEV(lg, DEBUG)
                        << "Start points of '" +
                               this->ICF->getFunctionName(sCalledProcN) +
                               "' currently not available!");
        }
        // if startPointsOf is empty, the called function is a declaration
        for (N sP : startPointsOf) {
          IDESolver<N, D, F, T, V, L, I>::saveEdges(n, sP, d2, res, true);
          // for each result node of the call-flow function
          for (D d3 : res) {
            // create initial self-loop
            IDESolver<N, D, F, T, V, L, I>::propagate(
                d3, sP, d3, EdgeIdentity<L>::getInstance(), n,
                false); // line 15
            // register the fact that <sp,d3> has an incoming edge from <n,d2>
            // line 15.1 of Naeem/Lhotak/Rodriguez
            IDESolver<N, D, F, T, V, L, I>::addIncoming(sP, d3, n, d2);
            // line 15.2, copy to avoid concurrent modification exceptions by
            // other threads
<<<<<<< HEAD
            std::set<
                typename Table<N, D, std::shared_ptr<EdgeFunction<L>>>::Cell>
                endSumm = std::set<typename Table<
                    N, D, std::shared_ptr<EdgeFunction<L>>>::Cell>(
                    IDESolver<N, D, F, T, V, L, I>::endSummary(sP, d3));
=======
            std::set<typename Table<N, D, EdgeFunction<L> *>::Cell> endSumm =
                std::set<typename Table<N, D, EdgeFunction<L> *>::Cell>(
                    IDESolver<N, D, M, T, V, L, I>::endSummary(sP, d3));
>>>>>>> 7dbfafe3
            // std::cout << "ENDSUMM" << std::endl;
            // std::cout << "Size: " << endSumm.size() << std::endl;
            // std::cout << "sP: " << ideTabulationProblem.NtoString(sP)
            //           << "\nd3: " << ideTabulationProblem.DtoString(d3)
            //           << std::endl;
            // printEndSummaryTab();
            // still line 15.2 of Naeem/Lhotak/Rodriguez
            // for each already-queried exit value <eP,d4> reachable from
            // <sP,d3>, create new caller-side jump functions to the return
            // sites because we have observed a potentially new incoming
            // edge into <sP,d3>
            for (typename Table<N, D, EdgeFunction<L> *>::Cell entry :
                 endSumm) {
              N eP = entry.getRowKey();
              D d4 = entry.getColumnKey();
              EdgeFunction<L> *fCalleeSummary = entry.getValue();
              // for each return site
              for (N retSiteN : returnSiteNs) {
                // compute return-flow function
<<<<<<< HEAD
                std::shared_ptr<FlowFunction<D>> retFunction =
                    IDESolver<N, D, F, T, V, L, I>::cachedFlowEdgeFunctions
=======
                FlowFunction<D> *retFunction =
                    IDESolver<N, D, M, T, V, L, I>::cachedFlowEdgeFunctions
>>>>>>> 7dbfafe3
                        .getRetFlowFunction(n, sCalledProcN, eP, retSiteN);
                INC_COUNTER("FF Queries", 1, PAMM_SEVERITY_LEVEL::Full);
                std::set<D> returnedFacts =
                    IDESolver<N, D, F, T, V, L, I>::computeReturnFlowFunction(
                        retFunction, d3, d4, n, std::set<D>{d2});
                ADD_TO_HISTOGRAM("Data-flow facts", returnedFacts.size(), 1,
                                 PAMM_SEVERITY_LEVEL::Full);
                IDESolver<N, D, F, T, V, L, I>::saveEdges(eP, retSiteN, d4,
                                                          returnedFacts, true);
                // for each target value of the function
                for (D d5 : returnedFacts) {
                  // update the caller-side summary function
                  // get call edge function
<<<<<<< HEAD
                  std::shared_ptr<EdgeFunction<L>> f4 =
                      IDESolver<N, D, F, T, V, L, I>::cachedFlowEdgeFunctions
=======
                  EdgeFunction<L> *f4 =
                      IDESolver<N, D, M, T, V, L, I>::cachedFlowEdgeFunctions
>>>>>>> 7dbfafe3
                          .getCallEdgeFunction(n, d2, sCalledProcN, d3);
                  // add call PDS rule
                  auto d2_k = wali::getKey(d2);
                  DKey[d2] = d2_k;
                  auto d3_k = wali::getKey(d3);
                  DKey[d3] = d3_k;
                  auto n_k = wali::getKey(n);
                  auto sP_k = wali::getKey(sP);
                  wali::ref_ptr<JoinLatticeToSemiRingElem<L>> wptrCall(
                      new JoinLatticeToSemiRingElem<L>(
                          f4, static_cast<JoinLattice<L> &>(Problem)));
                  LOG_IF_ENABLE(BOOST_LOG_SEV(lg, DEBUG)
                                << "ADD CALL RULE: " << Problem.DtoString(d2)
                                << ", " << Problem.NtoString(n) << ", "
                                << Problem.DtoString(d3) << ", "
                                << Problem.NtoString(sP) << ", " << *wptrCall);
                  auto retSiteN_k = wali::getKey(retSiteN);
                  PDS->add_rule(d2_k, n_k, d3_k, sP_k, retSiteN_k, wptrCall);
                  if (!SRElem.is_valid()) {
                    SRElem = wptrCall;
                  }
                  // get return edge function
<<<<<<< HEAD
                  std::shared_ptr<EdgeFunction<L>> f5 =
                      IDESolver<N, D, F, T, V, L, I>::cachedFlowEdgeFunctions
=======
                  EdgeFunction<L> *f5 =
                      IDESolver<N, D, M, T, V, L, I>::cachedFlowEdgeFunctions
>>>>>>> 7dbfafe3
                          .getReturnEdgeFunction(n, sCalledProcN, eP, d4,
                                                 retSiteN, d5);
                  // add ret PDS rule
                  auto d4_k = wali::getKey(d4);
                  DKey[d4] = d4_k;
                  auto d5_k = wali::getKey(d5);
                  DKey[d5] = d5_k;
                  wali::ref_ptr<JoinLatticeToSemiRingElem<L>> wptrRet(
                      new JoinLatticeToSemiRingElem<L>(
                          f5, static_cast<JoinLattice<L> &>(Problem)));
                  LOG_IF_ENABLE(BOOST_LOG_SEV(lg, DEBUG)
                                << "ADD RET RULE (CALL): "
                                << Problem.DtoString(d4) << ", "
                                << Problem.NtoString(retSiteN) << ", "
                                << Problem.DtoString(d5) << ", " << *wptrRet);
                  std::set<N> exitPointsN =
                      IDESolver<N, D, F, T, V, L, I>::ICF->getExitPointsOf(
                          IDESolver<N, D, F, T, V, L, I>::ICF->getFunctionOf(
                              sP));
                  for (auto exitPointN : exitPointsN) {
                    auto exitPointN_k = wali::getKey(exitPointN);
                    PDS->add_rule(d4_k, exitPointN_k, d5_k, wptrRet);
                  }
                  if (!SRElem.is_valid()) {
                    SRElem = wptrRet;
                  }
                  INC_COUNTER("EF Queries", 2, PAMM_SEVERITY_LEVEL::Full);
                  // compose call * calleeSummary * return edge functions
                  LOG_IF_ENABLE(BOOST_LOG_SEV(lg, DEBUG)
                                << "Compose: " << f5->str() << " * "
                                << fCalleeSummary->str() << " * " << f4->str());
                  LOG_IF_ENABLE(BOOST_LOG_SEV(lg, DEBUG)
                                << "         (return * calleeSummary * call)");
                  EdgeFunction<L> *fPrime =
                      f4->composeWith(fCalleeSummary)->composeWith(f5);
                  LOG_IF_ENABLE(BOOST_LOG_SEV(lg, DEBUG)
                                << "       = " << fPrime->str());
                  LOG_IF_ENABLE(BOOST_LOG_SEV(lg, DEBUG) << ' ');
                  D d5_restoredCtx =
                      IDESolver<N, D, F, T, V, L,
                                I>::restoreContextOnReturnedFact(n, d2, d5);
                  // propagte the effects of the entire call
                  LOG_IF_ENABLE(BOOST_LOG_SEV(lg, DEBUG)
                                << "Compose: " << fPrime->str() << " * "
                                << f->str());
                  LOG_IF_ENABLE(BOOST_LOG_SEV(lg, DEBUG) << ' ');
                  IDESolver<N, D, F, T, V, L, I>::propagate(
                      d1, retSiteN, d5_restoredCtx, f->composeWith(fPrime), n,
                      false);
                }
              }
            }
          }
        }
      }
      // line 17-19 of Naeem/Lhotak/Rodriguez
      // process intra-procedural flows along call-to-return flow functions
      for (N returnSiteN : returnSiteNs) {
<<<<<<< HEAD
        std::shared_ptr<FlowFunction<D>> callToReturnFlowFunction =
            IDESolver<N, D, F, T, V, L, I>::cachedFlowEdgeFunctions
=======
        FlowFunction<D> *callToReturnFlowFunction =
            IDESolver<N, D, M, T, V, L, I>::cachedFlowEdgeFunctions
>>>>>>> 7dbfafe3
                .getCallToRetFlowFunction(n, returnSiteN, callees);
        INC_COUNTER("FF Queries", 1, PAMM_SEVERITY_LEVEL::Full);
        std::set<D> returnFacts =
            IDESolver<N, D, F, T, V, L, I>::computeCallToReturnFlowFunction(
                callToReturnFlowFunction, d1, d2);
        ADD_TO_HISTOGRAM("Data-flow facts", returnFacts.size(), 1,
                         PAMM_SEVERITY_LEVEL::Full);
        IDESolver<N, D, F, T, V, L, I>::saveEdges(n, returnSiteN, d2,
                                                  returnFacts, false);
        for (D d3 : returnFacts) {
<<<<<<< HEAD
          std::shared_ptr<EdgeFunction<L>> edgeFnE =
              IDESolver<N, D, F, T, V, L, I>::cachedFlowEdgeFunctions
=======
          EdgeFunction<L> *edgeFnE =
              IDESolver<N, D, M, T, V, L, I>::cachedFlowEdgeFunctions
>>>>>>> 7dbfafe3
                  .getCallToRetEdgeFunction(n, d2, returnSiteN, d3, callees);
          // add calltoret PDS rule
          auto d2_k = wali::getKey(d2);
          DKey[d2] = d2_k;
          auto d3_k = wali::getKey(d3);
          DKey[d3] = d3_k;
          auto n_k = wali::getKey(n);
          auto returnSiteN_k = wali::getKey(returnSiteN);
          wali::ref_ptr<JoinLatticeToSemiRingElem<L>> wptr(
              new JoinLatticeToSemiRingElem<L>(
                  edgeFnE, static_cast<JoinLattice<L> &>(Problem)));
          LOG_IF_ENABLE(BOOST_LOG_SEV(lg, DEBUG)
                        << "ADD CALLTORET RULE: " << Problem.DtoString(d2)
                        << " | " << Problem.NtoString(n) << " --> "
                        << Problem.DtoString(d3) << ", "
                        << Problem.NtoString(returnSiteN) << ", " << *wptr);
          PDS->add_rule(d2_k, n_k, d3_k, returnSiteN_k, wptr);
          if (!SRElem.is_valid()) {
            SRElem = wptr;
          }
          INC_COUNTER("EF Queries", 1, PAMM_SEVERITY_LEVEL::Full);
          LOG_IF_ENABLE(BOOST_LOG_SEV(lg, DEBUG)
                        << "Compose: " << edgeFnE->str() << " * " << f->str());
          LOG_IF_ENABLE(BOOST_LOG_SEV(lg, DEBUG) << ' ');
          IDESolver<N, D, F, T, V, L, I>::propagate(
              d1, returnSiteN, d3, f->composeWith(edgeFnE), n, false);
        }
      }
    }
  }

  void processExit(PathEdge<N, D> edge) override {
    auto &lg = lg::get();
    LOG_IF_ENABLE(BOOST_LOG_SEV(lg, DEBUG) << "WPDS::processExit");
    PAMM_GET_INSTANCE;
    INC_COUNTER("Process Exit", 1, PAMM_SEVERITY_LEVEL::Full);
    LOG_IF_ENABLE(BOOST_LOG_SEV(lg, DEBUG)
                  << "Process exit at target: "
                  << this->ideTabulationProblem.NtoString(edge.getTarget()));
    N n = edge.getTarget(); // an exit node; line 21...
<<<<<<< HEAD
    std::shared_ptr<EdgeFunction<L>> f =
        IDESolver<N, D, F, T, V, L, I>::jumpFunction(edge);
    F functionThatNeedsSummary =
        IDESolver<N, D, F, T, V, L, I>::ICF->getFunctionOf(n);
=======
    EdgeFunction<L> *f = IDESolver<N, D, M, T, V, L, I>::jumpFunction(edge);
    M methodThatNeedsSummary =
        IDESolver<N, D, M, T, V, L, I>::ICF->getFunctionOf(n);
>>>>>>> 7dbfafe3
    D d1 = edge.factAtSource();
    D d2 = edge.factAtTarget();
    // for each of the method's start points, determine incoming calls
    std::set<N> startPointsOf =
        IDESolver<N, D, F, T, V, L, I>::ICF->getStartPointsOf(
            functionThatNeedsSummary);
    std::map<N, std::set<D>> inc;
    for (N sP : startPointsOf) {
      // line 21.1 of Naeem/Lhotak/Rodriguez
      // register end-summary
      IDESolver<N, D, F, T, V, L, I>::addEndSummary(sP, d1, n, d2, f);
      for (auto entry : IDESolver<N, D, F, T, V, L, I>::incoming(d1, sP)) {
        inc[entry.first] = std::set<D>{entry.second};
      }
    }
    IDESolver<N, D, F, T, V, L, I>::printEndSummaryTab();
    IDESolver<N, D, F, T, V, L, I>::printIncomingTab();
    // for each incoming call edge already processed
    //(see processCall(..))
    for (auto entry : inc) {
      // line 22
      N c = entry.first;
      // for each return site
      for (N retSiteC :
           IDESolver<N, D, F, T, V, L, I>::ICF->getReturnSitesOfCallAt(c)) {
        // compute return-flow function
<<<<<<< HEAD
        std::shared_ptr<FlowFunction<D>> retFunction =
            IDESolver<N, D, F, T, V, L, I>::cachedFlowEdgeFunctions
                .getRetFlowFunction(c, functionThatNeedsSummary, n, retSiteC);
=======
        FlowFunction<D> *retFunction =
            IDESolver<N, D, M, T, V, L, I>::cachedFlowEdgeFunctions
                .getRetFlowFunction(c, methodThatNeedsSummary, n, retSiteC);
>>>>>>> 7dbfafe3
        INC_COUNTER("FF Queries", 1, PAMM_SEVERITY_LEVEL::Full);
        // for each incoming-call value
        for (D d4 : entry.second) {
          std::set<D> targets =
              IDESolver<N, D, F, T, V, L, I>::computeReturnFlowFunction(
                  retFunction, d1, d2, c, entry.second);
          ADD_TO_HISTOGRAM("Data-flow facts", targets.size(), 1,
                           PAMM_SEVERITY_LEVEL::Full);
          IDESolver<N, D, F, T, V, L, I>::saveEdges(n, retSiteC, d2, targets,
                                                    true);
          std::cout << "RETURN TARGETS: " << targets.size() << std::endl;
          // for each target value at the return site
          // line 23
          for (D d5 : targets) {
            // compute composed function
            // get call edge function
<<<<<<< HEAD
            std::shared_ptr<EdgeFunction<L>> f4 =
                IDESolver<N, D, F, T, V, L, I>::cachedFlowEdgeFunctions
=======
            EdgeFunction<L> *f4 =
                IDESolver<N, D, M, T, V, L, I>::cachedFlowEdgeFunctions
>>>>>>> 7dbfafe3
                    .getCallEdgeFunction(
                        c, d4,
                        IDESolver<N, D, F, T, V, L, I>::ICF->getFunctionOf(n),
                        d1);
            // get return edge function
<<<<<<< HEAD
            std::shared_ptr<EdgeFunction<L>> f5 =
                IDESolver<N, D, F, T, V, L, I>::cachedFlowEdgeFunctions
=======
            EdgeFunction<L> *f5 =
                IDESolver<N, D, M, T, V, L, I>::cachedFlowEdgeFunctions
>>>>>>> 7dbfafe3
                    .getReturnEdgeFunction(
                        c,
                        IDESolver<N, D, F, T, V, L, I>::ICF->getFunctionOf(n),
                        n, d2, retSiteC, d5);
            // add ret PDS rule
            auto d1_k = wali::getKey(d1);
            DKey[d1] = d1_k;
            auto d2_k = wali::getKey(d2);
            DKey[d2] = d2_k;
            auto d5_k = wali::getKey(d5);
            DKey[d5] = d5_k;
            auto n_k = wali::getKey(n);
            wali::ref_ptr<JoinLatticeToSemiRingElem<L>> wptr(
                new JoinLatticeToSemiRingElem<L>(
                    f5, static_cast<JoinLattice<L> &>(Problem)));
            LOG_IF_ENABLE(BOOST_LOG_SEV(lg, DEBUG)
                          << "ADD RET RULE: " << Problem.DtoString(d2) << ", "
                          << Problem.NtoString(n) << ", "
                          << Problem.DtoString(d5) << ", " << *wptr);
            PDS->add_rule(d2_k, n_k, d5_k, wptr);
            if (!SRElem.is_valid()) {
              SRElem = wptr;
            }
            INC_COUNTER("EF Queries", 2, PAMM_SEVERITY_LEVEL::Full);
            // compose call function * function * return function
            LOG_IF_ENABLE(BOOST_LOG_SEV(lg, DEBUG)
                          << "Compose: " << f5->str() << " * " << f->str()
                          << " * " << f4->str());
            LOG_IF_ENABLE(BOOST_LOG_SEV(lg, DEBUG)
                          << "         (return * function * call)");
            EdgeFunction<L> *fPrime = f4->composeWith(f)->composeWith(f5);
            LOG_IF_ENABLE(BOOST_LOG_SEV(lg, DEBUG)
                          << "       = " << fPrime->str());
            LOG_IF_ENABLE(BOOST_LOG_SEV(lg, DEBUG) << ' ');
            // for each jump function coming into the call, propagate to return
            // site using the composed function
            for (auto valAndFunc :
<<<<<<< HEAD
                 IDESolver<N, D, F, T, V, L, I>::jumpFn->reverseLookup(c, d4)) {
              std::shared_ptr<EdgeFunction<L>> f3 = valAndFunc.second;
              if (!f3->equal_to(IDESolver<N, D, F, T, V, L, I>::allTop)) {
=======
                 IDESolver<N, D, M, T, V, L, I>::jumpFn->reverseLookup(c, d4)) {
              EdgeFunction<L> *f3 = valAndFunc.second;
              if (!f3->equal_to(IDESolver<N, D, M, T, V, L, I>::allTop)) {
>>>>>>> 7dbfafe3
                D d3 = valAndFunc.first;
                D d5_restoredCtx =
                    IDESolver<N, D, F, T, V, L,
                              I>::restoreContextOnReturnedFact(c, d4, d5);
                LOG_IF_ENABLE(BOOST_LOG_SEV(lg, DEBUG)
                              << "Compose: " << fPrime->str() << " * "
                              << f3->str());
                LOG_IF_ENABLE(BOOST_LOG_SEV(lg, DEBUG) << ' ');
                IDESolver<N, D, F, T, V, L, I>::propagate(
                    d3, retSiteC, d5_restoredCtx, f3->composeWith(fPrime), c,
                    false);
              }
            }
          }
        }
      }
    }
    // handling for unbalanced problems where we return out of a method with a
    // fact for which we have no incoming flow.
    // note: we propagate that way only values that originate from ZERO, as
    // conditionally generated values should only
    // be propagated into callers that have an incoming edge for this condition
    if (IDESolver<N, D, F, T, V, L, I>::SolverConfig.followReturnsPastSeeds &&
        inc.empty() &&
        IDESolver<N, D, F, T, V, L, I>::ideTabulationProblem.isZeroValue(d1)) {
      std::set<N> callers = IDESolver<N, D, F, T, V, L, I>::ICF->getCallersOf(
          functionThatNeedsSummary);
      for (N c : callers) {
        for (N retSiteC :
<<<<<<< HEAD
             IDESolver<N, D, F, T, V, L, I>::ICF->getReturnSitesOfCallAt(c)) {
          std::shared_ptr<FlowFunction<D>> retFunction =
              IDESolver<N, D, F, T, V, L, I>::cachedFlowEdgeFunctions
                  .getRetFlowFunction(c, functionThatNeedsSummary, n, retSiteC);
=======
             IDESolver<N, D, M, T, V, L, I>::ICF->getReturnSitesOfCallAt(c)) {
          FlowFunction<D> *retFunction =
              IDESolver<N, D, M, T, V, L, I>::cachedFlowEdgeFunctions
                  .getRetFlowFunction(c, methodThatNeedsSummary, n, retSiteC);
>>>>>>> 7dbfafe3
          INC_COUNTER("FF Queries", 1, PAMM_SEVERITY_LEVEL::Full);
          std::set<D> targets =
              IDESolver<N, D, F, T, V, L, I>::computeReturnFlowFunction(
                  retFunction, d1, d2, c,
                  std::set<D>{IDESolver<N, D, F, T, V, L, I>::zeroValue});
          ADD_TO_HISTOGRAM("Data-flow facts", targets.size(), 1,
                           PAMM_SEVERITY_LEVEL::Full);
          IDESolver<N, D, F, T, V, L, I>::saveEdges(n, retSiteC, d2, targets,
                                                    true);
          for (D d5 : targets) {
<<<<<<< HEAD
            std::shared_ptr<EdgeFunction<L>> f5 =
                IDESolver<N, D, F, T, V, L, I>::cachedFlowEdgeFunctions
=======
            EdgeFunction<L> *f5 =
                IDESolver<N, D, M, T, V, L, I>::cachedFlowEdgeFunctions
>>>>>>> 7dbfafe3
                    .getReturnEdgeFunction(
                        c,
                        IDESolver<N, D, F, T, V, L, I>::ICF->getFunctionOf(n),
                        n, d2, retSiteC, d5);
            INC_COUNTER("EF Queries", 1, PAMM_SEVERITY_LEVEL::Full);
            LOG_IF_ENABLE(BOOST_LOG_SEV(lg, DEBUG)
                          << "Compose: " << f5->str() << " * " << f->str());
            LOG_IF_ENABLE(BOOST_LOG_SEV(lg, DEBUG) << ' ');
            IDESolver<N, D, F, T, V, L, I>::propagteUnbalancedReturnFlow(
                retSiteC, d5, f->composeWith(f5), c);
            // register for value processing (2nd IDE phase)
            IDESolver<N, D, F, T, V, L, I>::unbalancedRetSites.insert(retSiteC);
          }
        }
      }
      // in cases where there are no callers, the return statement would
      // normally not be processed at all; this might be undesirable if
      // the flow function has a side effect such as registering a taint;
      // instead we thus call the return flow function will a null caller
      if (callers.empty()) {
<<<<<<< HEAD
        std::shared_ptr<FlowFunction<D>> retFunction =
            IDESolver<N, D, F, T, V, L, I>::cachedFlowEdgeFunctions
                .getRetFlowFunction(nullptr, functionThatNeedsSummary, n,
=======
        FlowFunction<D> *retFunction =
            IDESolver<N, D, M, T, V, L, I>::cachedFlowEdgeFunctions
                .getRetFlowFunction(nullptr, methodThatNeedsSummary, n,
>>>>>>> 7dbfafe3
                                    nullptr);
        INC_COUNTER("FF Queries", 1, PAMM_SEVERITY_LEVEL::Full);
        retFunction->computeTargets(d2);
      }
    }
  }

  void doForwardSearch(wali::wfa::WFA &Answer) {
    // Create an automaton to AcceptingState the configuration:
    // <ZeroPDSState, entry>
    for (auto seed : IDESolver<N, D, F, T, V, L, I>::initialSeeds) {
      wali::Key entry = wali::getKey(seed.first);
      Query.addTrans(ZeroPDSState, entry, AcceptingState, SRElem->one());
    }
    Query.set_initial_state(ZeroPDSState);
    Query.add_final_state(AcceptingState);
    Query.print(std::cout << "BEFORE POSTSTAR\n");
    std::ofstream before("before_poststar.dot");
    Query.print_dot(before, true);
    PDS->poststar(Query, Answer);
    Answer.print(std::cout << "AFTER POSTSTAR\n");
    std::ofstream after("after_poststar.dot");
    Answer.print_dot(after, true);
  }

  void doBackwardSearch(wali::Key node, wali::wfa::WFA &Answer) {
    // Create an automaton to AcceptingState the configurations {n \Gamma^*}
    // Find the set of all return points
    wali::wpds::WpdsStackSymbols syms;
    PDS->for_each(syms);
    auto alloca1 = &IDESolver<N, D, F, T, V, L, I>::ICF->getFunction("main")
                        ->front()
                        .front();
    auto a1key = wali::getKey(alloca1);
    // the weight is essential here!
    Query.addTrans(a1key, node, AcceptingState, SRElem->one());
    std::set<wali::Key>::iterator it;
    for (it = syms.returnPoints.begin(); it != syms.returnPoints.end(); it++) {
      wali::getKeySource(*it)->print(std::cout);
      std::cout << std::endl;
      Query.addTrans(AcceptingState, *it, AcceptingState, SRElem->one());
    }
    Query.set_initial_state(a1key);
    Query.add_final_state(AcceptingState);
    Query.print(std::cout << "BEFORE PRESTAR\n");
    std::ofstream before("before_prestar.dot");
    Query.print_dot(before, true);
    PDS->prestar(Query, Answer);
    Answer.print(std::cout << "AFTER PRESTAR\n");
    std::ofstream after("after_prestar.dot");
    Answer.print_dot(after, true);
  }

  void doBackwardSearch(std::vector<wali::Key> node_stack,
                        wali::wfa::WFA &Answer) {
    assert(!node_stack.empty());
    // Create an automaton to AcceptingState the configuration <ZeroPDSState,
    // node_stack>
    wali::Key temp_from = ZeroPDSState;
    wali::Key temp_to = wali::WALI_EPSILON;
    for (size_t i = 0; i < node_stack.size(); i++) {
      std::stringstream ss;
      ss << "__tmp_state_" << i;
      temp_to = wali::getKey(ss.str());
      Query.addTrans(temp_from, node_stack[i], temp_to, SRElem->one());
      temp_from = temp_to;
    }
    Query.set_initial_state(ZeroPDSState);
    Query.add_final_state(temp_to);
    PDS->prestar(Query, Answer);
  }

  std::unordered_map<D, L> resultsAt(N stmt, bool stripZero = false) override {
    std::unordered_map<D, L> Results;
    wali::wfa::Trans goal;
    for (auto Entry : DKey) {
      // Method 1: If query 'stmt' is located within the same function as the
      // starting point
      if (Answer.find(Entry.second, wali::getKey(stmt), AcceptingState, goal)) {
        Results.insert(std::make_pair(
            Entry.first,
            static_cast<JoinLatticeToSemiRingElem<L> &>(*goal.weight())
                .F->computeTarget(L{})));
      } else {
        // Method 2: If query 'stmt' is located in a different function
        wali::sem_elem_t ret = SRElem->zero();
        wali::wfa::TransSet tset;
        wali::wfa::TransSet::iterator titer;
        tset = Answer.match(Entry.second, wali::getKey(stmt));
        for (titer = tset.begin(); titer != tset.end(); titer++) {
          wali::wfa::ITrans *t = *titer;
          wali::sem_elem_t tmp(Answer.getState(t->to())->weight());
          tmp = tmp->extend(t->weight());
          ret = ret->combine(tmp);
        }
        if (!ret->equal(SRElem->zero())) {
          Results.insert(std::make_pair(
              Entry.first, static_cast<JoinLatticeToSemiRingElem<L> &>(*ret)
                               .F->computeTarget(L{})));
        }
      }
    }
    if (stripZero) {
      Results.erase(ZeroValue);
    }
    return Results;
  }

  L resultAt(N stmt, D fact) override {
    wali::wfa::Trans goal;
    if (Answer.find(wali::getKey(fact), wali::getKey(stmt), AcceptingState,
                    goal)) {
      return static_cast<JoinLatticeToSemiRingElem<L> &>(*goal.weight())
          .F->computeTarget(L{});
    }
    wali::sem_elem_t ret = SRElem->zero();
    wali::wfa::TransSet tset;
    wali::wfa::TransSet::iterator titer;
    tset = Answer.match(wali::getKey(fact), wali::getKey(stmt));
    for (titer = tset.begin(); titer != tset.end(); titer++) {
      wali::wfa::ITrans *t = *titer;
      wali::sem_elem_t tmp(Answer.getState(t->to())->weight());
      tmp = tmp->extend(t->weight());
      ret = ret->combine(tmp);
    }
    if (!ret->equal(SRElem->zero())) {
      return static_cast<JoinLatticeToSemiRingElem<L> &>(*ret).F->computeTarget(
          L{});
    }
    throw std::runtime_error("Requested invalid fact!");
  }
};

} // namespace psr

#endif<|MERGE_RESOLUTION|>--- conflicted
+++ resolved
@@ -190,22 +190,12 @@
     D d1 = edge.factAtSource();
     N n = edge.getTarget();
     D d2 = edge.factAtTarget();
-<<<<<<< HEAD
-    std::shared_ptr<EdgeFunction<L>> f =
-        IDESolver<N, D, F, T, V, L, I>::jumpFunction(edge);
+    EdgeFunction<L> *f = IDESolver<N, D, F, T, V, L, I>::jumpFunction(edge);
     auto successorInst = IDESolver<N, D, F, T, V, L, I>::ICF->getSuccsOf(n);
     for (auto f : successorInst) {
-      std::shared_ptr<FlowFunction<D>> flowFunction =
+      FlowFunction<D> *flowFunction =
           IDESolver<N, D, F, T, V, L, I>::cachedFlowEdgeFunctions
               .getNormalFlowFunction(n, f);
-=======
-    EdgeFunction<L> *f = IDESolver<N, D, M, T, V, L, I>::jumpFunction(edge);
-    auto successorInst = IDESolver<N, D, M, T, V, L, I>::ICF->getSuccsOf(n);
-    for (auto m : successorInst) {
-      FlowFunction<D> *flowFunction =
-          IDESolver<N, D, M, T, V, L, I>::cachedFlowEdgeFunctions
-              .getNormalFlowFunction(n, m);
->>>>>>> 7dbfafe3
       INC_COUNTER("FF Queries", 1, PAMM_SEVERITY_LEVEL::Full);
       std::set<D> res =
           IDESolver<N, D, F, T, V, L, I>::computeNormalFlowFunction(
@@ -214,15 +204,9 @@
                        PAMM_SEVERITY_LEVEL::Full);
       IDESolver<N, D, F, T, V, L, I>::saveEdges(n, f, d2, res, false);
       for (D d3 : res) {
-<<<<<<< HEAD
-        std::shared_ptr<EdgeFunction<L>> g =
+        EdgeFunction<L> *g =
             IDESolver<N, D, F, T, V, L, I>::cachedFlowEdgeFunctions
                 .getNormalEdgeFunction(n, d2, f, d3);
-=======
-        EdgeFunction<L> *g =
-            IDESolver<N, D, M, T, V, L, I>::cachedFlowEdgeFunctions
-                .getNormalEdgeFunction(n, d2, m, d3);
->>>>>>> 7dbfafe3
         // add normal PDS rule
         auto d2_k = wali::getKey(d2);
         DKey[d2] = d2_k;
@@ -264,12 +248,7 @@
     D d1 = edge.factAtSource();
     N n = edge.getTarget(); // a call node; line 14...
     D d2 = edge.factAtTarget();
-<<<<<<< HEAD
-    std::shared_ptr<EdgeFunction<L>> f =
-        IDESolver<N, D, F, T, V, L, I>::jumpFunction(edge);
-=======
-    EdgeFunction<L> *f = IDESolver<N, D, M, T, V, L, I>::jumpFunction(edge);
->>>>>>> 7dbfafe3
+    EdgeFunction<L> *f = IDESolver<N, D, F, T, V, L, I>::jumpFunction(edge);
     std::set<N> returnSiteNs =
         IDESolver<N, D, F, T, V, L, I>::ICF->getReturnSitesOfCallAt(n);
     std::set<F> callees =
@@ -287,13 +266,8 @@
     // for each possible callee
     for (F sCalledProcN : callees) { // still line 14
       // check if a special summary for the called procedure exists
-<<<<<<< HEAD
-      std::shared_ptr<FlowFunction<D>> specialSum =
+      FlowFunction<D> *specialSum =
           IDESolver<N, D, F, T, V, L, I>::cachedFlowEdgeFunctions
-=======
-      FlowFunction<D> *specialSum =
-          IDESolver<N, D, M, T, V, L, I>::cachedFlowEdgeFunctions
->>>>>>> 7dbfafe3
               .getSummaryFlowFunction(n, sCalledProcN);
       // if a special summary is available, treat this as a normal flow
       // and use the summary flow and edge functions
@@ -311,13 +285,8 @@
           IDESolver<N, D, F, T, V, L, I>::saveEdges(n, returnSiteN, d2, res,
                                                     false);
           for (D d3 : res) {
-<<<<<<< HEAD
-            std::shared_ptr<EdgeFunction<L>> sumEdgFnE =
+            EdgeFunction<L> *sumEdgFnE =
                 IDESolver<N, D, F, T, V, L, I>::cachedFlowEdgeFunctions
-=======
-            EdgeFunction<L> *sumEdgFnE =
-                IDESolver<N, D, M, T, V, L, I>::cachedFlowEdgeFunctions
->>>>>>> 7dbfafe3
                     .getSummaryEdgeFunction(n, d2, returnSiteN, d3);
             INC_COUNTER("SpecialSummary-EF Queries", 1,
                         PAMM_SEVERITY_LEVEL::Full);
@@ -331,13 +300,8 @@
         }
       } else {
         // compute the call-flow function
-<<<<<<< HEAD
-        std::shared_ptr<FlowFunction<D>> function =
+        FlowFunction<D> *function =
             IDESolver<N, D, F, T, V, L, I>::cachedFlowEdgeFunctions
-=======
-        FlowFunction<D> *function =
-            IDESolver<N, D, M, T, V, L, I>::cachedFlowEdgeFunctions
->>>>>>> 7dbfafe3
                 .getCallFlowFunction(n, sCalledProcN);
         INC_COUNTER("FF Queries", 1, PAMM_SEVERITY_LEVEL::Full);
         std::set<D> res =
@@ -368,17 +332,9 @@
             IDESolver<N, D, F, T, V, L, I>::addIncoming(sP, d3, n, d2);
             // line 15.2, copy to avoid concurrent modification exceptions by
             // other threads
-<<<<<<< HEAD
-            std::set<
-                typename Table<N, D, std::shared_ptr<EdgeFunction<L>>>::Cell>
-                endSumm = std::set<typename Table<
-                    N, D, std::shared_ptr<EdgeFunction<L>>>::Cell>(
-                    IDESolver<N, D, F, T, V, L, I>::endSummary(sP, d3));
-=======
             std::set<typename Table<N, D, EdgeFunction<L> *>::Cell> endSumm =
                 std::set<typename Table<N, D, EdgeFunction<L> *>::Cell>(
-                    IDESolver<N, D, M, T, V, L, I>::endSummary(sP, d3));
->>>>>>> 7dbfafe3
+                    IDESolver<N, D, F, T, V, L, I>::endSummary(sP, d3));
             // std::cout << "ENDSUMM" << std::endl;
             // std::cout << "Size: " << endSumm.size() << std::endl;
             // std::cout << "sP: " << ideTabulationProblem.NtoString(sP)
@@ -398,13 +354,8 @@
               // for each return site
               for (N retSiteN : returnSiteNs) {
                 // compute return-flow function
-<<<<<<< HEAD
-                std::shared_ptr<FlowFunction<D>> retFunction =
+                FlowFunction<D> *retFunction =
                     IDESolver<N, D, F, T, V, L, I>::cachedFlowEdgeFunctions
-=======
-                FlowFunction<D> *retFunction =
-                    IDESolver<N, D, M, T, V, L, I>::cachedFlowEdgeFunctions
->>>>>>> 7dbfafe3
                         .getRetFlowFunction(n, sCalledProcN, eP, retSiteN);
                 INC_COUNTER("FF Queries", 1, PAMM_SEVERITY_LEVEL::Full);
                 std::set<D> returnedFacts =
@@ -418,13 +369,8 @@
                 for (D d5 : returnedFacts) {
                   // update the caller-side summary function
                   // get call edge function
-<<<<<<< HEAD
-                  std::shared_ptr<EdgeFunction<L>> f4 =
+                  EdgeFunction<L> *f4 =
                       IDESolver<N, D, F, T, V, L, I>::cachedFlowEdgeFunctions
-=======
-                  EdgeFunction<L> *f4 =
-                      IDESolver<N, D, M, T, V, L, I>::cachedFlowEdgeFunctions
->>>>>>> 7dbfafe3
                           .getCallEdgeFunction(n, d2, sCalledProcN, d3);
                   // add call PDS rule
                   auto d2_k = wali::getKey(d2);
@@ -447,13 +393,8 @@
                     SRElem = wptrCall;
                   }
                   // get return edge function
-<<<<<<< HEAD
-                  std::shared_ptr<EdgeFunction<L>> f5 =
+                  EdgeFunction<L> *f5 =
                       IDESolver<N, D, F, T, V, L, I>::cachedFlowEdgeFunctions
-=======
-                  EdgeFunction<L> *f5 =
-                      IDESolver<N, D, M, T, V, L, I>::cachedFlowEdgeFunctions
->>>>>>> 7dbfafe3
                           .getReturnEdgeFunction(n, sCalledProcN, eP, d4,
                                                  retSiteN, d5);
                   // add ret PDS rule
@@ -512,13 +453,8 @@
       // line 17-19 of Naeem/Lhotak/Rodriguez
       // process intra-procedural flows along call-to-return flow functions
       for (N returnSiteN : returnSiteNs) {
-<<<<<<< HEAD
-        std::shared_ptr<FlowFunction<D>> callToReturnFlowFunction =
+        FlowFunction<D> *callToReturnFlowFunction =
             IDESolver<N, D, F, T, V, L, I>::cachedFlowEdgeFunctions
-=======
-        FlowFunction<D> *callToReturnFlowFunction =
-            IDESolver<N, D, M, T, V, L, I>::cachedFlowEdgeFunctions
->>>>>>> 7dbfafe3
                 .getCallToRetFlowFunction(n, returnSiteN, callees);
         INC_COUNTER("FF Queries", 1, PAMM_SEVERITY_LEVEL::Full);
         std::set<D> returnFacts =
@@ -529,13 +465,8 @@
         IDESolver<N, D, F, T, V, L, I>::saveEdges(n, returnSiteN, d2,
                                                   returnFacts, false);
         for (D d3 : returnFacts) {
-<<<<<<< HEAD
-          std::shared_ptr<EdgeFunction<L>> edgeFnE =
+          EdgeFunction<L> *edgeFnE =
               IDESolver<N, D, F, T, V, L, I>::cachedFlowEdgeFunctions
-=======
-          EdgeFunction<L> *edgeFnE =
-              IDESolver<N, D, M, T, V, L, I>::cachedFlowEdgeFunctions
->>>>>>> 7dbfafe3
                   .getCallToRetEdgeFunction(n, d2, returnSiteN, d3, callees);
           // add calltoret PDS rule
           auto d2_k = wali::getKey(d2);
@@ -576,16 +507,10 @@
                   << "Process exit at target: "
                   << this->ideTabulationProblem.NtoString(edge.getTarget()));
     N n = edge.getTarget(); // an exit node; line 21...
-<<<<<<< HEAD
-    std::shared_ptr<EdgeFunction<L>> f =
+    EdgeFunction<L> *f =
         IDESolver<N, D, F, T, V, L, I>::jumpFunction(edge);
     F functionThatNeedsSummary =
         IDESolver<N, D, F, T, V, L, I>::ICF->getFunctionOf(n);
-=======
-    EdgeFunction<L> *f = IDESolver<N, D, M, T, V, L, I>::jumpFunction(edge);
-    M methodThatNeedsSummary =
-        IDESolver<N, D, M, T, V, L, I>::ICF->getFunctionOf(n);
->>>>>>> 7dbfafe3
     D d1 = edge.factAtSource();
     D d2 = edge.factAtTarget();
     // for each of the method's start points, determine incoming calls
@@ -612,15 +537,9 @@
       for (N retSiteC :
            IDESolver<N, D, F, T, V, L, I>::ICF->getReturnSitesOfCallAt(c)) {
         // compute return-flow function
-<<<<<<< HEAD
-        std::shared_ptr<FlowFunction<D>> retFunction =
+        FlowFunction<D> *retFunction =
             IDESolver<N, D, F, T, V, L, I>::cachedFlowEdgeFunctions
                 .getRetFlowFunction(c, functionThatNeedsSummary, n, retSiteC);
-=======
-        FlowFunction<D> *retFunction =
-            IDESolver<N, D, M, T, V, L, I>::cachedFlowEdgeFunctions
-                .getRetFlowFunction(c, methodThatNeedsSummary, n, retSiteC);
->>>>>>> 7dbfafe3
         INC_COUNTER("FF Queries", 1, PAMM_SEVERITY_LEVEL::Full);
         // for each incoming-call value
         for (D d4 : entry.second) {
@@ -637,25 +556,15 @@
           for (D d5 : targets) {
             // compute composed function
             // get call edge function
-<<<<<<< HEAD
-            std::shared_ptr<EdgeFunction<L>> f4 =
+            EdgeFunction<L> *f4 =
                 IDESolver<N, D, F, T, V, L, I>::cachedFlowEdgeFunctions
-=======
-            EdgeFunction<L> *f4 =
-                IDESolver<N, D, M, T, V, L, I>::cachedFlowEdgeFunctions
->>>>>>> 7dbfafe3
                     .getCallEdgeFunction(
                         c, d4,
                         IDESolver<N, D, F, T, V, L, I>::ICF->getFunctionOf(n),
                         d1);
             // get return edge function
-<<<<<<< HEAD
-            std::shared_ptr<EdgeFunction<L>> f5 =
+            EdgeFunction<L> *f5 =
                 IDESolver<N, D, F, T, V, L, I>::cachedFlowEdgeFunctions
-=======
-            EdgeFunction<L> *f5 =
-                IDESolver<N, D, M, T, V, L, I>::cachedFlowEdgeFunctions
->>>>>>> 7dbfafe3
                     .getReturnEdgeFunction(
                         c,
                         IDESolver<N, D, F, T, V, L, I>::ICF->getFunctionOf(n),
@@ -693,15 +602,9 @@
             // for each jump function coming into the call, propagate to return
             // site using the composed function
             for (auto valAndFunc :
-<<<<<<< HEAD
                  IDESolver<N, D, F, T, V, L, I>::jumpFn->reverseLookup(c, d4)) {
-              std::shared_ptr<EdgeFunction<L>> f3 = valAndFunc.second;
+              EdgeFunction<L> *f3 = valAndFunc.second;
               if (!f3->equal_to(IDESolver<N, D, F, T, V, L, I>::allTop)) {
-=======
-                 IDESolver<N, D, M, T, V, L, I>::jumpFn->reverseLookup(c, d4)) {
-              EdgeFunction<L> *f3 = valAndFunc.second;
-              if (!f3->equal_to(IDESolver<N, D, M, T, V, L, I>::allTop)) {
->>>>>>> 7dbfafe3
                 D d3 = valAndFunc.first;
                 D d5_restoredCtx =
                     IDESolver<N, D, F, T, V, L,
@@ -731,17 +634,10 @@
           functionThatNeedsSummary);
       for (N c : callers) {
         for (N retSiteC :
-<<<<<<< HEAD
              IDESolver<N, D, F, T, V, L, I>::ICF->getReturnSitesOfCallAt(c)) {
-          std::shared_ptr<FlowFunction<D>> retFunction =
+          FlowFunction<D> *retFunction =
               IDESolver<N, D, F, T, V, L, I>::cachedFlowEdgeFunctions
                   .getRetFlowFunction(c, functionThatNeedsSummary, n, retSiteC);
-=======
-             IDESolver<N, D, M, T, V, L, I>::ICF->getReturnSitesOfCallAt(c)) {
-          FlowFunction<D> *retFunction =
-              IDESolver<N, D, M, T, V, L, I>::cachedFlowEdgeFunctions
-                  .getRetFlowFunction(c, methodThatNeedsSummary, n, retSiteC);
->>>>>>> 7dbfafe3
           INC_COUNTER("FF Queries", 1, PAMM_SEVERITY_LEVEL::Full);
           std::set<D> targets =
               IDESolver<N, D, F, T, V, L, I>::computeReturnFlowFunction(
@@ -752,13 +648,8 @@
           IDESolver<N, D, F, T, V, L, I>::saveEdges(n, retSiteC, d2, targets,
                                                     true);
           for (D d5 : targets) {
-<<<<<<< HEAD
-            std::shared_ptr<EdgeFunction<L>> f5 =
+            EdgeFunction<L> *f5 =
                 IDESolver<N, D, F, T, V, L, I>::cachedFlowEdgeFunctions
-=======
-            EdgeFunction<L> *f5 =
-                IDESolver<N, D, M, T, V, L, I>::cachedFlowEdgeFunctions
->>>>>>> 7dbfafe3
                     .getReturnEdgeFunction(
                         c,
                         IDESolver<N, D, F, T, V, L, I>::ICF->getFunctionOf(n),
@@ -779,15 +670,9 @@
       // the flow function has a side effect such as registering a taint;
       // instead we thus call the return flow function will a null caller
       if (callers.empty()) {
-<<<<<<< HEAD
-        std::shared_ptr<FlowFunction<D>> retFunction =
+        FlowFunction<D> *retFunction =
             IDESolver<N, D, F, T, V, L, I>::cachedFlowEdgeFunctions
                 .getRetFlowFunction(nullptr, functionThatNeedsSummary, n,
-=======
-        FlowFunction<D> *retFunction =
-            IDESolver<N, D, M, T, V, L, I>::cachedFlowEdgeFunctions
-                .getRetFlowFunction(nullptr, methodThatNeedsSummary, n,
->>>>>>> 7dbfafe3
                                     nullptr);
         INC_COUNTER("FF Queries", 1, PAMM_SEVERITY_LEVEL::Full);
         retFunction->computeTargets(d2);
