--- conflicted
+++ resolved
@@ -22,10 +22,9 @@
 #include <type_traits>
 #include <unordered_map>
 
-#include "phasar/Config/ContainerConfiguration.h"
 #include "phasar/PhasarLLVM/Utils/Printer.h"
 #include "phasar/Utils/BitVectorSet.h"
-#include "phasar/Utils/SoundnessFlag.h"
+#include "phasar/Utils/Soundness.h"
 
 namespace psr {
 
@@ -36,7 +35,6 @@
 template <typename V, typename N> class PointsToInfo;
 template <typename N, typename F> class CFG;
 
-<<<<<<< HEAD
 template <typename AnalysisDomainTy>
 class IntraMonoProblem : public NodePrinter<AnalysisDomainTy>,
                          public DataFlowFactPrinter<AnalysisDomainTy>,
@@ -49,21 +47,12 @@
   using v_t = typename AnalysisDomainTy::v_t;
   using i_t = typename AnalysisDomainTy::i_t;
   using c_t = typename AnalysisDomainTy::c_t;
+  using mono_container_t = typename AnalysisDomainTy::mono_container_t;
 
   static_assert(std::is_base_of_v<CFG<n_t, f_t>, c_t>,
                 "c_t must implement the CFG interface!");
 
   using ProblemAnalysisDomain = AnalysisDomainTy;
-=======
-template <typename N, typename D, typename F, typename T, typename V,
-          typename C, typename ContainerTy>
-class IntraMonoProblem : public NodePrinter<N>,
-                         public DataFlowFactPrinter<D>,
-                         public FunctionPrinter<F>,
-                         public ContainerPrinter<ContainerTy> {
-  static_assert(std::is_base_of_v<CFG<N, F>, C>,
-                "C must implement the CFG interface!");
->>>>>>> 633a6e3f
 
 protected:
   const ProjectIRDB *IRDB;
@@ -71,7 +60,7 @@
   const c_t *CF;
   const PointsToInfo<v_t, n_t> *PT;
   std::set<std::string> EntryPoints;
-  [[maybe_unused]] SoundnessFlag SF = SoundnessFlag::UNUSED;
+  [[maybe_unused]] Soundness S = Soundness::UNUSED;
 
 public:
   // denote that a problem does not require a configuration (type/file)
@@ -81,31 +70,22 @@
   IntraMonoProblem(const ProjectIRDB *IRDB, const TypeHierarchy<t_t, f_t> *TH,
                    const c_t *CF, const PointsToInfo<v_t, n_t> *PT,
                    std::set<std::string> EntryPoints = {})
-      : IRDB(IRDB), TH(TH), CF(CF), PT(PT), EntryPoints(EntryPoints) {}
+      : IRDB(IRDB), TH(TH), CF(CF), PT(PT),
+        EntryPoints(std::move(EntryPoints)) {}
 
   ~IntraMonoProblem() override = default;
 
-<<<<<<< HEAD
-  virtual BitVectorSet<d_t> join(const BitVectorSet<d_t> &Lhs,
-                                 const BitVectorSet<d_t> &Rhs) = 0;
+  virtual mono_container_t normalFlow(n_t Stmt, const mono_container_t &In) = 0;
 
-  virtual bool sqSubSetEqual(const BitVectorSet<d_t> &Lhs,
-                             const BitVectorSet<d_t> &Rhs) = 0;
+  virtual mono_container_t merge(const mono_container_t &Lhs,
+                                 const mono_container_t &Rhs) = 0;
 
-  virtual BitVectorSet<d_t> normalFlow(n_t S, const BitVectorSet<d_t> &In) = 0;
+  virtual bool equal_to(const mono_container_t &Lhs,
+                        const mono_container_t &Rhs) = 0;
 
-  virtual std::unordered_map<n_t, BitVectorSet<d_t>> initialSeeds() = 0;
-=======
-  virtual ContainerTy normalFlow(N Stmt, const ContainerTy &In) = 0;
+  virtual mono_container_t allTop() { return mono_container_t{}; }
 
-  virtual ContainerTy merge(const ContainerTy &Lhs, const ContainerTy &Rhs) = 0;
-
-  virtual bool equal_to(const ContainerTy &Lhs, const ContainerTy &Rhs) = 0;
-
-  virtual ContainerTy allTop() { return ContainerTy{}; }
-
-  virtual std::unordered_map<N, ContainerTy> initialSeeds() = 0;
->>>>>>> 633a6e3f
+  virtual std::unordered_map<n_t, mono_container_t> initialSeeds() = 0;
 
   std::set<std::string> getEntryPoints() const { return EntryPoints; }
 
@@ -117,9 +97,9 @@
 
   const PointsToInfo<v_t, n_t> *getPointstoInfo() const { return PT; }
 
-  virtual bool setSoundnessFlag(SoundnessFlag SF) { return false; }
+  virtual bool setSoundness(Soundness S) { return false; }
 
-  void printContainer(std::ostream &os, ContainerTy c) const override {}
+  void printContainer(std::ostream &os, mono_container_t c) const override {}
 };
 
 } // namespace psr
