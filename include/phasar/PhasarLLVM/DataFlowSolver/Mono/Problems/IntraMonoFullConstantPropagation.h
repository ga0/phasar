--- conflicted
+++ resolved
@@ -26,13 +26,10 @@
 
 #include "phasar/PhasarLLVM/ControlFlow/LLVMBasedCFG.h"
 #include "phasar/PhasarLLVM/DataFlowSolver/Mono/IntraMonoProblem.h"
-<<<<<<< HEAD
 #include "phasar/PhasarLLVM/DataFlowSolver/Mono/Problems/InterMonoFullConstantPropagation.h"
 #include "phasar/PhasarLLVM/Domain/AnalysisDomain.h"
+#include "phasar/PhasarLLVM/Utils/LatticeDomain.h"
 #include "phasar/Utils/BitVectorSet.h"
-=======
-#include "phasar/PhasarLLVM/Utils/LatticeDomain.h"
->>>>>>> 633a6e3f
 
 namespace llvm {
 class Value;
@@ -43,39 +40,31 @@
 
 namespace psr {
 
+class LLVMBasedCFG;
+class LLVMBasedICFG;
+class ProjectIRDB;
 class LLVMTypeHierarchy;
 class LLVMPointsToInfo;
-<<<<<<< HEAD
 
 struct IntraMonoFullConstantPropagationAnalysisDomain
     : public LLVMAnalysisDomainDefault {
-  using d_t = std::pair<const llvm::Value *, unsigned>;
-  using i_t = LLVMBasedCFG;
+  using plain_d_t = int64_t;
+  using d_t = std::pair<const llvm::Value *, LatticeDomain<plain_d_t>>;
+  using mono_container_t = std::map<const llvm::Value *, LatticeDomain<plain_d_t>>;
 };
 
 class IntraMonoFullConstantPropagation
     : public IntraMonoProblem<IntraMonoFullConstantPropagationAnalysisDomain> {
 public:
-=======
-class LLVMBasedCFG;
-class LLVMBasedICFG;
-class ProjectIRDB;
-
-class IntraMonoFullConstantPropagation
-    : public IntraMonoProblem<
-          const llvm::Instruction *,
-          std::pair<const llvm::Value *, LatticeDomain<int64_t>>,
-          const llvm::Function *, const llvm::StructType *, const llvm::Value *,
-          LLVMBasedCFG, std::map<const llvm::Value *, LatticeDomain<int64_t>>> {
-public:
-  using n_t = const llvm::Instruction *;
-  using plain_d_t = int64_t;
-  using d_t = std::pair<const llvm::Value *, LatticeDomain<plain_d_t>>;
-  using f_t = const llvm::Function *;
-  using t_t = const llvm::StructType *;
-  using v_t = const llvm::Value *;
-  using i_t = LLVMBasedCFG;
-  using container_t = std::map<const llvm::Value *, LatticeDomain<plain_d_t>>;
+  using plain_d_t = typename IntraMonoFullConstantPropagationAnalysisDomain::plain_d_t;
+  using n_t = typename IntraMonoFullConstantPropagationAnalysisDomain::n_t;
+  using d_t = typename IntraMonoFullConstantPropagationAnalysisDomain::d_t;
+  using f_t = typename IntraMonoFullConstantPropagationAnalysisDomain::f_t;
+  using t_t = typename IntraMonoFullConstantPropagationAnalysisDomain::t_t;
+  using v_t = typename IntraMonoFullConstantPropagationAnalysisDomain::v_t;
+  using i_t = typename IntraMonoFullConstantPropagationAnalysisDomain::i_t;
+  using c_t = typename IntraMonoFullConstantPropagationAnalysisDomain::c_t;
+  using mono_container_t = typename IntraMonoFullConstantPropagationAnalysisDomain::mono_container_t;
 
   friend class InterMonoFullConstantPropagation;
 
@@ -84,7 +73,6 @@
   executeBinOperation(const unsigned Op, plain_d_t Lop, plain_d_t Rop);
 
 public:
->>>>>>> 633a6e3f
   IntraMonoFullConstantPropagation(const ProjectIRDB *IRDB,
                                    const LLVMTypeHierarchy *TH,
                                    const LLVMBasedCFG *CF,
@@ -93,17 +81,17 @@
 
   ~IntraMonoFullConstantPropagation() override = default;
 
-  container_t normalFlow(n_t Stmt, const container_t &In) override;
+  mono_container_t normalFlow(n_t Inst, const mono_container_t &In) override;
 
-  container_t merge(const container_t &Lhs, const container_t &Rhs) override;
+  mono_container_t merge(const mono_container_t &Lhs, const mono_container_t &Rhs) override;
 
-  bool equal_to(const container_t &Lhs, const container_t &Rhs) override;
+  bool equal_to(const mono_container_t &Lhs, const mono_container_t &Rhs) override;
 
-  std::unordered_map<n_t, container_t> initialSeeds() override;
+  std::unordered_map<n_t, mono_container_t> initialSeeds() override;
 
-  void printNode(std::ostream &OS, n_t Stmt) const override;
+  void printNode(std::ostream &OS, n_t Inst) const override;
 
-  void printDataFlowFact(std::ostream &OS, d_t FlowFact) const override;
+  void printDataFlowFact(std::ostream &OS, d_t Fact) const override;
 
   void printFunction(std::ostream &OS, f_t Fun) const override;
 };
