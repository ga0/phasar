--- conflicted
+++ resolved
@@ -70,16 +70,8 @@
   mono_container_t callFlow(n_t CallSite, f_t Callee,
                             const mono_container_t &In) override;
 
-<<<<<<< HEAD
-  BitVectorSet<const llvm::Value *>
-  returnFlow(const llvm::Instruction *CallSite, const llvm::Function *Callee,
-             const llvm::Instruction *ExitSite,
-             const llvm::Instruction *RetSite,
-             const BitVectorSet<const llvm::Value *> &In) override;
-=======
   mono_container_t returnFlow(n_t CallSite, f_t Callee, n_t ExitStmt,
                               n_t RetSite, const mono_container_t &In) override;
->>>>>>> bc91dd3f
 
   mono_container_t callToRetFlow(n_t CallSite, n_t RetSite,
                                  std::set<f_t> Callees,
