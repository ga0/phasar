--- conflicted
+++ resolved
@@ -68,14 +68,8 @@
                                  std::set<f_t> Callees,
                                  const mono_container_t &In) override;
 
-<<<<<<< HEAD
-  BitVectorSet<d_t> returnFlow(n_t CallSite, f_t Callee, n_t ExitSite,
-                               n_t RetSite,
-                               const BitVectorSet<d_t> &In) override;
-=======
   mono_container_t merge(const mono_container_t &Lhs,
                          const mono_container_t &Rhs) override;
->>>>>>> bc91dd3f
 
   bool equal_to(const mono_container_t &Lhs,
                 const mono_container_t &Rhs) override;
