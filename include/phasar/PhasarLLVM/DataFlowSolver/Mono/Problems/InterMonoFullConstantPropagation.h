--- conflicted
+++ resolved
@@ -59,9 +59,6 @@
   BitVectorSet<d_t> merge(const BitVectorSet<d_t> &Lhs,
                          const BitVectorSet<d_t> &Rhs) override;
 
-<<<<<<< HEAD
-  bool equal_to(const BitVectorSet<d_t> &Lhs,
-=======
   BitVectorSet<d_t> merge(const BitVectorSet<d_t> &Lhs,
                           const BitVectorSet<d_t> &Rhs);
 
@@ -71,7 +68,6 @@
   bool bitVectorHasInstr(const BitVectorSet<d_t> &set, v_t instr);
 
   bool sqSubSetEqual(const BitVectorSet<d_t> &Lhs,
->>>>>>> 657130ed
                      const BitVectorSet<d_t> &Rhs) override;
 
   bool equal_to(const BitVectorSet<d_t> &Lhs,
