--- conflicted
+++ resolved
@@ -25,28 +25,6 @@
 #include <utility>
 #include <vector>
 
-<<<<<<< HEAD
-#include <phasar/PhasarLLVM/DataFlowSolver/Mono/Contexts/CallStringCTX.h>
-#include <phasar/PhasarLLVM/DataFlowSolver/Mono/InterMonoProblem.h>
-#include <phasar/Utils/LLVMShorthands.h>
-
-namespace psr {
-
-template <typename N, typename D, typename F, typename T, typename V,
-          typename I, typename ContainerTy, unsigned K>
-class InterMonoSolver {
-public:
-  using ProblemTy = InterMonoProblem<N, D, F, T, V, I, ContainerTy>;
-
-protected:
-  InterMonoProblem<N, D, F, T, V, I> &IMProblem;
-  std::deque<std::pair<N, N>> Worklist;
-  std::unordered_map<N, std::unordered_map<CallStringCTX<N, K>, ContainerTy>>
-      Analysis;
-  std::unordered_set<F> AddedFunctions;
-  const I *ICF;
-
-=======
 #include "phasar/PhasarLLVM/DataFlowSolver/Mono/Contexts/CallStringCTX.h"
 #include "phasar/PhasarLLVM/DataFlowSolver/Mono/InterMonoProblem.h"
 #include "phasar/Utils/LLVMShorthands.h"
@@ -75,7 +53,6 @@
   std::unordered_set<f_t> AddedFunctions;
   const i_t *ICF;
   
->>>>>>> 72541fa7
   void initialize() {
     for (auto &[Node, FlowFacts] : IMProblem.initialSeeds()) {
       auto ControlFlowEdges =
@@ -111,25 +88,10 @@
   }
 
   void printWorkList() {
-<<<<<<< HEAD
-    std::cout << "CURRENT WORKLIST:" << std::endl;
-    for (auto Entry : Worklist) {
-      std::cout << llvmIRToString(Entry.first) << " ---> "
-                << llvmIRToString(Entry.second) << std::endl;
-    }
-    std::cout << "-----------------" << std::endl;
-  }
-
-  void printBitVectorSet(const ContainerTy &S) {
-    std::cout << "SET CONTENTS:\n{ ";
-    for (auto Entry : S.getAsSet()) {
-      std::cout << llvmIRToString(Entry) << ", ";
-=======
     std::cout << "CURRENT WORKLIST:\n";
     for (auto &[Src, Dst] : Worklist) {
       std::cout << llvmIRToString(Src) << " --> " << llvmIRToString(Dst)
                 << '\n';
->>>>>>> 72541fa7
     }
     std::cout << "-----------------\n";
   }
@@ -202,27 +164,17 @@
   InterMonoSolver(InterMonoProblem<AnalysisDomainTy> &IMP)
       : IMProblem(IMP), ICF(IMP.getICFG()) {}
 
-<<<<<<< HEAD
+  InterMonoSolver(const InterMonoSolver &) = delete;
+
+  InterMonoSolver &operator=(const InterMonoSolver &) = delete;
+
+  InterMonoSolver(InterMonoSolver &&) = delete;
+
+  InterMonoSolver &operator=(InterMonoSolver &&) = delete;
+
   virtual ~InterMonoSolver() = default;
 
-=======
->>>>>>> 72541fa7
-  InterMonoSolver(const InterMonoSolver &) = delete;
-
-  InterMonoSolver &operator=(const InterMonoSolver &) = delete;
-
-  InterMonoSolver(InterMonoSolver &&) = delete;
-
-  InterMonoSolver &operator=(InterMonoSolver &&) = delete;
-<<<<<<< HEAD
-
-  std::unordered_map<N, std::unordered_map<CallStringCTX<N, K>, ContainerTy>>
-=======
-
-  virtual ~InterMonoSolver() = default;
-
   std::unordered_map<n_t, std::unordered_map<CallStringCTX<n_t, K>, mono_container_t>>
->>>>>>> 72541fa7
   getAnalysis() {
     return Analysis;
   }
@@ -465,38 +417,6 @@
       if (ICF->isCallStmt(Src)) {
         addCalleesToWorklist(Edge);
       }
-<<<<<<< HEAD
-      // Compute the data-flow facts using the respective flow function
-      std::unordered_map<CallStringCTX<N, K>, ContainerTy> Out;
-      if (ICF->isCallStmt(src)) {
-        // Handle call and call-to-ret flow
-        if (!isIntraEdge(edge)) {
-          // Handle call flow
-          for (auto &[CTX, Facts] : Analysis[src]) {
-            auto CTXAdd(CTX);
-            CTXAdd.push_back(src);
-            Out[CTXAdd] = IMProblem.callFlow(src, ICF->getFunctionOf(dst),
-                                             Analysis[src][CTX]);
-            bool flowfactsstabilized =
-                IMProblem.sqSubSetEqual(Out[CTXAdd], Analysis[dst][CTXAdd]);
-            if (!flowfactsstabilized) {
-              Analysis[dst][CTXAdd] =
-                  IMProblem.join(Analysis[dst][CTXAdd], Out[CTXAdd]);
-              addToWorklist({src, dst});
-            }
-          }
-        } else {
-          // Handle call-to-ret flow
-          for (auto &[CTX, Facts] : Analysis[src]) {
-            // call-to-ret flow does not modify contexts
-            Out[CTX] = IMProblem.callToRetFlow(
-                src, dst, ICF->getCalleesOfCallAt(src), Analysis[src][CTX]);
-            bool flowfactsstabilized =
-                IMProblem.sqSubSetEqual(Out[CTX], Analysis[dst][CTX]);
-            if (!flowfactsstabilized) {
-              Analysis[dst][CTX] = IMProblem.join(Analysis[dst][CTX], Out[CTX]);
-              addToWorklist({src, dst});
-=======
       // Compute the data-flow facts using the respective kind of flows
       if (ICF->isCallStmt(Src)) {
         // Handle call flow(s)
@@ -510,7 +430,6 @@
             }else{
               processCall(Edge); // TODO: decompose into processCall and
               }                 // processCallToRet
->>>>>>> 72541fa7
             }
               
           }
@@ -528,19 +447,12 @@
     }
   }
 
-<<<<<<< HEAD
-  ContainerTy getResultsAt(N n) {
-    ContainerTy Result;
-    for (auto &[CTX, Facts] : Analysis[n]) {
-      Result.insert(Facts);
-=======
 
 
   mono_container_t getResultsAt(n_t n) {
     mono_container_t Result;
     for (auto &[Ctx, Facts] : Analysis[n]) {
       Result.insert(Facts.begin(), Facts.end());
->>>>>>> 72541fa7
     }
     return Result;
   }
@@ -578,15 +490,7 @@
 };
 
 template <typename Problem, unsigned K>
-<<<<<<< HEAD
-using InterMonoSolver_P =
-    InterMonoSolver<typename Problem::n_t, typename Problem::d_t,
-                    typename Problem::f_t, typename Problem::t_t,
-                    typename Problem::v_t, typename Problem::i_t,
-                    typename Problem::container_t, K>;
-=======
 using InterMonoSolver_P = InterMonoSolver<typename Problem::ProblemAnalysisDomain, K>;
->>>>>>> 72541fa7
 
 } // namespace psr
 
