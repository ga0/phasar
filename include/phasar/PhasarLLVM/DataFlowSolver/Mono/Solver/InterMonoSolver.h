--- conflicted
+++ resolved
@@ -26,75 +26,31 @@
 
 #include "phasar/PhasarLLVM/DataFlowSolver/Mono/Contexts/CallStringCTX.h"
 #include "phasar/PhasarLLVM/DataFlowSolver/Mono/InterMonoProblem.h"
-#include "phasar/Utils/BitVectorSet.h"
 #include "phasar/Utils/LLVMShorthands.h"
 
 namespace psr {
 
-<<<<<<< HEAD
 template <typename AnalysisDomainTy, unsigned K> class InterMonoSolver {
 public:
   using ProblemTy = InterMonoProblem<AnalysisDomainTy>;
-
   using n_t = typename AnalysisDomainTy::n_t;
   using d_t = typename AnalysisDomainTy::d_t;
   using f_t = typename AnalysisDomainTy::f_t;
   using t_t = typename AnalysisDomainTy::t_t;
   using v_t = typename AnalysisDomainTy::v_t;
   using i_t = typename AnalysisDomainTy::i_t;
+  using mono_container_t = typename AnalysisDomainTy::mono_container_t;
 
 protected:
   ProblemTy &IMProblem;
   std::deque<std::pair<n_t, n_t>> Worklist;
   std::unordered_map<
-      n_t, std::unordered_map<CallStringCTX<n_t, K>, BitVectorSet<d_t>>>
-=======
-template <typename N, typename D, typename F, typename T, typename V,
-          typename I, typename ContainerTy, unsigned K>
-class InterMonoSolver {
-public:
-  using ProblemTy = InterMonoProblem<N, D, F, T, V, I, ContainerTy>;
-
-protected:
-  InterMonoProblem<N, D, F, T, V, I, ContainerTy> &IMProblem;
-  std::deque<std::pair<N, N>> Worklist;
-  std::unordered_map<N, std::unordered_map<CallStringCTX<N, K>, ContainerTy>>
->>>>>>> 633a6e3f
+      n_t, std::unordered_map<CallStringCTX<n_t, K>, mono_container_t>>
       Analysis;
   std::unordered_set<f_t> AddedFunctions;
   const i_t *ICF;
 
   void initialize() {
-<<<<<<< HEAD
-    for (auto &seed : IMProblem.initialSeeds()) {
-      std::vector<std::pair<n_t, n_t>> edges =
-          ICF->getAllControlFlowEdges(ICF->getFunctionOf(seed.first));
-      Worklist.insert(Worklist.begin(), edges.begin(), edges.end());
-      // Initialize with empty context and empty data-flow set such that the
-      // flow functions are at least called once per instruction
-      for (auto &edge : edges) {
-        Analysis[edge.first][CallStringCTX<n_t, K>()];
-      }
-      // Initialize last
-      if (!edges.empty()) {
-        Analysis[edges.back().second][CallStringCTX<n_t, K>()];
-      }
-      // Additionally, insert the initial seeds
-      Analysis[seed.first][CallStringCTX<n_t, K>()].insert(seed.second);
-    }
-  }
-
-  bool isIntraEdge(std::pair<n_t, n_t> edge) {
-    return ICF->getFunctionOf(edge.first) == ICF->getFunctionOf(edge.second);
-  }
-
-  bool isCallEdge(std::pair<n_t, n_t> edge) {
-    return !isIntraEdge(edge) && ICF->isCallStmt(edge.first);
-  }
-
-  bool isReturnEdge(std::pair<n_t, n_t> edge) {
-    return !isIntraEdge(edge) && ICF->isExitStmt(edge.first);
-=======
     for (auto &[Node, FlowFacts] : IMProblem.initialSeeds()) {
       auto ControlFlowEdges =
           ICF->getAllControlFlowEdges(ICF->getFunctionOf(Node));
@@ -103,30 +59,29 @@
       // Initialize with empty context and empty data-flow set such that the
       // flow functions are at least called once per instruction
       for (auto &[Src, Dst] : ControlFlowEdges) {
-        Analysis[Src][CallStringCTX<N, K>()] = IMProblem.allTop();
+        Analysis[Src][CallStringCTX<n_t, K>()] = IMProblem.allTop();
       }
       // Initialize last
       if (!ControlFlowEdges.empty()) {
-        Analysis[ControlFlowEdges.back().second][CallStringCTX<N, K>()] =
+        Analysis[ControlFlowEdges.back().second][CallStringCTX<n_t, K>()] =
             IMProblem.allTop();
       }
       // Additionally, insert the initial seeds
-      Analysis[Node][CallStringCTX<N, K>()].insert(FlowFacts.begin(),
-                                                   FlowFacts.end());
-    }
-  }
-
-  bool isIntraEdge(std::pair<N, N> Edge) {
+      Analysis[Node][CallStringCTX<n_t, K>()].insert(FlowFacts.begin(),
+                                                     FlowFacts.end());
+    }
+  }
+
+  bool isIntraEdge(std::pair<n_t, n_t> Edge) {
     return ICF->getFunctionOf(Edge.first) == ICF->getFunctionOf(Edge.second);
   }
 
-  bool isCallEdge(std::pair<N, N> Edge) {
+  bool isCallEdge(std::pair<n_t, n_t> Edge) {
     return !isIntraEdge(Edge) && ICF->isCallStmt(Edge.first);
   }
 
-  bool isReturnEdge(std::pair<N, N> Edge) {
+  bool isReturnEdge(std::pair<n_t, n_t> Edge) {
     return !isIntraEdge(Edge) && ICF->isExitStmt(Edge.first);
->>>>>>> 633a6e3f
   }
 
   void printWorkList() {
@@ -138,23 +93,9 @@
     std::cout << "-----------------\n";
   }
 
-<<<<<<< HEAD
-  void printBitVectorSet(const BitVectorSet<d_t> &S) {
-    std::cout << "SET CONTENTS:\n{ ";
-    for (auto Entry : S) {
-      std::cout << llvmIRToString(Entry) << ", ";
-    }
-    std::cout << "}" << std::endl;
-  }
-
-  void addCalleesToWorklist(std::pair<n_t, n_t> edge) {
-    auto src = edge.first;
-    auto dst = edge.second;
-=======
-  void addCalleesToWorklist(std::pair<N, N> Edge) {
+  void addCalleesToWorklist(std::pair<n_t, n_t> Edge) {
     auto Src = Edge.first;
     auto Dst = Edge.second;
->>>>>>> 633a6e3f
     // Add inter- and intra-edges of callee(s)
     for (auto Callee : ICF->getCalleesOfCallAt(Src)) {
       if (AddedFunctions.find(Callee) != AddedFunctions.end()) {
@@ -166,31 +107,17 @@
         Worklist.push_back({Src, StartPoint});
       }
       // Add intra edges of callee
-<<<<<<< HEAD
-      std::vector<std::pair<n_t, n_t>> edges =
-          ICF->getAllControlFlowEdges(callee);
-      Worklist.insert(Worklist.begin(), edges.begin(), edges.end());
-      // Initialize with empty context and empty data-flow set such that the
-      // flow functions are at least called once per instruction
-      for (auto &edge : edges) {
-        Analysis[edge.first][CallStringCTX<n_t, K>()];
-      }
-      // Initialize last
-      if (!edges.empty()) {
-        Analysis[edges.back().second][CallStringCTX<n_t, K>()];
-=======
       auto Edges = ICF->getAllControlFlowEdges(Callee);
       Worklist.insert(Worklist.begin(), Edges.begin(), Edges.end());
       // Initialize with empty context and empty data-flow set such that the
       // flow functions are at least called once per instruction
       for (auto &[Src, Dst] : Edges) {
-        Analysis[Src][CallStringCTX<N, K>()] = IMProblem.allTop();
+        Analysis[Src][CallStringCTX<n_t, K>()] = IMProblem.allTop();
       }
       // Initialize last
       if (!Edges.empty()) {
-        Analysis[Edges.back().second][CallStringCTX<N, K>()] =
+        Analysis[Edges.back().second][CallStringCTX<n_t, K>()] =
             IMProblem.allTop();
->>>>>>> 633a6e3f
       }
       // Add return Edge(s)
       for (auto Ret : ICF->getExitPointsOf(Callee)) {
@@ -203,17 +130,10 @@
     // the worklist
   }
 
-<<<<<<< HEAD
-  void addToWorklist(std::pair<n_t, n_t> edge) {
-    auto src = edge.first;
-    auto dst = edge.second;
-    Worklist.push_back({src, dst});
-=======
-  void addToWorklist(std::pair<N, N> Edge) {
+  void addToWorklist(std::pair<n_t, n_t> Edge) {
     auto Src = Edge.first;
     auto Dst = Edge.second;
     Worklist.push_back({Src, Dst});
->>>>>>> 633a6e3f
     // add intra-procedural edges again
     for (auto Nprimeprime : ICF->getSuccsOf(Dst)) {
       Worklist.push_back({Dst, Nprimeprime});
@@ -237,13 +157,9 @@
   }
 
 public:
-<<<<<<< HEAD
-  InterMonoSolver(ProblemTy &IMP) : IMProblem(IMP), ICF(IMP.getICFG()) {}
-=======
-  InterMonoSolver(InterMonoProblem<N, D, F, T, V, I, ContainerTy> &IMP)
+  InterMonoSolver(InterMonoProblem<AnalysisDomainTy> &IMP)
       : IMProblem(IMP), ICF(IMP.getICFG()) {}
 
->>>>>>> 633a6e3f
   InterMonoSolver(const InterMonoSolver &) = delete;
 
   InterMonoSolver &operator=(const InterMonoSolver &) = delete;
@@ -254,23 +170,19 @@
 
   virtual ~InterMonoSolver() = default;
 
-<<<<<<< HEAD
   std::unordered_map<
-      n_t, std::unordered_map<CallStringCTX<n_t, K>, BitVectorSet<d_t>>>
-=======
-  std::unordered_map<N, std::unordered_map<CallStringCTX<N, K>, ContainerTy>>
->>>>>>> 633a6e3f
+      n_t, std::unordered_map<CallStringCTX<n_t, K>, mono_container_t>>
   getAnalysis() {
     return Analysis;
   }
 
-  void processNormal(std::pair<N, N> Edge) {
+  void processNormal(std::pair<n_t, n_t> Edge) {
     std::cout << "Handle normal flow\n";
     auto Src = Edge.first;
     auto Dst = Edge.second;
     std::cout << "Src: " << llvmIRToString(Src) << '\n';
     std::cout << "Dst: " << llvmIRToString(Dst) << '\n';
-    std::unordered_map<CallStringCTX<N, K>, ContainerTy> Out;
+    std::unordered_map<CallStringCTX<n_t, K>, mono_container_t> Out;
     for (auto &[Ctx, Facts] : Analysis[Src]) {
       Out[Ctx] = IMProblem.normalFlow(Src, Analysis[Src][Ctx]);
       // need to merge if Dst is a branch target
@@ -307,10 +219,10 @@
     }
   }
 
-  void processCall(std::pair<N, N> Edge) {
+  void processCall(std::pair<n_t, n_t> Edge) {
     auto Src = Edge.first;
     auto Dst = Edge.second;
-    std::unordered_map<CallStringCTX<N, K>, ContainerTy> Out;
+    std::unordered_map<CallStringCTX<n_t, K>, mono_container_t> Out;
     if (!isIntraEdge(Edge)) {
       std::cout << "Handle call flow\n";
       std::cout << "Src: " << llvmIRToString(Src) << '\n';
@@ -371,10 +283,10 @@
     }
   }
 
-  void processExit(std::pair<N, N> Edge) {
+  void processExit(std::pair<n_t, n_t> Edge) {
     auto Src = Edge.first;
     auto Dst = Edge.second;
-    std::unordered_map<CallStringCTX<N, K>, ContainerTy> Out;
+    std::unordered_map<CallStringCTX<n_t, K>, mono_container_t> Out;
     std::cout << "\nHandle ret flow in: "
               << ICF->getFunctionName(ICF->getFunctionOf(Src)) << '\n';
     std::cout << "Src: " << llvmIRToString(Src) << '\n';
@@ -383,8 +295,8 @@
       auto CTXRm(Ctx);
       std::cout << "CTXRm: " << CTXRm << '\n';
       // we need to use several call- and retsites if the context is empty
-      std::set<N> CallSites;
-      std::set<N> RetSites;
+      std::set<n_t> CallSites;
+      std::set<n_t> RetSites;
       // handle empty context
       if (Ctx.empty()) {
         CallSites = ICF->getCallersOf(ICF->getFunctionOf(Src));
@@ -416,7 +328,7 @@
             IMProblem.equal_to(Out[CTXRm], Analysis[RetSite][CTXRm]);
         std::cout << "Ret stabilized? --> " << FlowFactStabilized << '\n';
         if (!FlowFactStabilized) {
-          ContainerTy merge;
+          mono_container_t merge;
           merge.insert(Analysis[RetSite][CTXRm].begin(),
                        Analysis[RetSite][CTXRm].end());
           merge.insert(Out[CTXRm].begin(), Out[CTXRm].end());
@@ -432,9 +344,9 @@
     }
   }
 
-  ContainerTy summarize(/*Function CalleeTarget, ContainerTy FactAtCall */) {
+  mono_container_t
+  summarize(/*Function CalleeTarget, mono_container_t FactAtCall */) {
     // spawn a new analysis with its own worklist
-
   }
 
   bool isSensibleToSummarize() {
@@ -445,36 +357,13 @@
   virtual void solve() {
     initialize();
     while (!Worklist.empty()) {
-<<<<<<< HEAD
-      std::pair<n_t, n_t> edge = Worklist.front();
-=======
-      std::pair<N, N> Edge = Worklist.front();
->>>>>>> 633a6e3f
+      std::pair<n_t, n_t> Edge = Worklist.front();
       Worklist.pop_front();
       auto Src = Edge.first;
       auto Dst = Edge.second;
       if (ICF->isCallStmt(Src)) {
         addCalleesToWorklist(Edge);
       }
-<<<<<<< HEAD
-      // Compute the data-flow facts using the respective flow function
-      std::unordered_map<CallStringCTX<n_t, K>, BitVectorSet<d_t>> Out;
-      if (ICF->isCallStmt(src)) {
-        // Handle call and call-to-ret flow
-        if (!isIntraEdge(edge)) {
-          // Handle call flow
-          for (auto &[CTX, Facts] : Analysis[src]) {
-            auto CTXAdd(CTX);
-            CTXAdd.push_back(src);
-            Out[CTXAdd] = IMProblem.callFlow(src, ICF->getFunctionOf(dst),
-                                             Analysis[src][CTX]);
-            bool flowfactsstabilized =
-                IMProblem.sqSubSetEqual(Out[CTXAdd], Analysis[dst][CTXAdd]);
-            if (!flowfactsstabilized) {
-              Analysis[dst][CTXAdd] =
-                  IMProblem.join(Analysis[dst][CTXAdd], Out[CTXAdd]);
-              addToWorklist({src, dst});
-=======
       // Compute the data-flow facts using the respective kind of flows
       if (ICF->isCallStmt(Src)) {
         // Handle call flow(s)
@@ -483,14 +372,14 @@
           for (auto &[Ctx, Facts] : Analysis[Src]) {
             if (Cache.hasSummary(Facts)) {
               // nothing to be done, we don't wish to analyze the function
-            } else if(true /* use isSensibleToSummarize */) {
+            } else if (true /* use isSensibleToSummarize */) {
               // if callee target is primitive // TODO: find a better predicate
               // then summarize!
               auto Summary = summarize();
               Cache.addSummary(Summary);
             } else {
-              processCall(Edge); // TODO: decompose into processCall and processCallToRet
->>>>>>> 633a6e3f
+              processCall(Edge); // TODO: decompose into processCall and
+                                 // processCallToRet
             }
           }
         } else {
@@ -504,48 +393,11 @@
             // in addition call the user callToRetFlow and plug it in as well
           }
         }
-        processCall(Edge); // TODO: decompose into processCall and processCallToRet
+        processCall(
+            Edge); // TODO: decompose into processCall and processCallToRet
       } else if (ICF->isExitStmt(Src)) {
         // Handle return flow
-<<<<<<< HEAD
-        for (auto &[CTX, Facts] : Analysis[src]) {
-          auto CTXRm(CTX);
-          // we need to use several call- and retsites if the context is empty
-          std::set<n_t> callsites;
-          std::set<n_t> retsites;
-          std::cout << "CTX: " << CTX << '\n';
-          // handle empty context
-          if (CTX.empty()) {
-            callsites = ICF->getCallersOf(ICF->getFunctionOf(src));
-          } else {
-            // handle context containing at least one element
-            callsites.insert(CTXRm.pop_back());
-          }
-          std::cout << "CTXRm: " << CTXRm << std::endl;
-          // retrieve the possible return sites for each call
-          for (auto callsite : callsites) {
-            auto retsitesPerCall = ICF->getReturnSitesOfCallAt(callsite);
-            retsites.insert(retsitesPerCall.begin(), retsitesPerCall.end());
-          }
-          for (auto callsite : callsites) {
-            auto retFactsPerCall =
-                IMProblem.returnFlow(callsite, ICF->getFunctionOf(src), src,
-                                     dst, Analysis[src][CTX]);
-            Out[CTXRm].insert(retFactsPerCall);
-          }
-          for (auto retsite : retsites) {
-            bool flowfactsstabilized =
-                IMProblem.sqSubSetEqual(Out[CTXRm], Analysis[retsite][CTXRm]);
-            if (!flowfactsstabilized) {
-              Analysis[dst][CTXRm] =
-                  IMProblem.join(Analysis[retsite][CTXRm], Out[CTXRm]);
-              addToWorklist({src, retsite});
-            }
-          }
-        }
-=======
         processExit(Edge);
->>>>>>> 633a6e3f
       } else {
         // Handle normal flow
         processNormal(Edge);
@@ -553,17 +405,10 @@
     }
   }
 
-<<<<<<< HEAD
-  BitVectorSet<d_t> getResultsAt(n_t n) {
-    BitVectorSet<d_t> Result;
-    for (auto &[CTX, Facts] : Analysis[n]) {
-      Result.insert(Facts);
-=======
-  ContainerTy getResultsAt(N n) {
-    ContainerTy Result;
+  mono_container_t getResultsAt(n_t n) {
+    mono_container_t Result;
     for (auto &[Ctx, Facts] : Analysis[n]) {
       Result.insert(Facts.begin(), Facts.end());
->>>>>>> 633a6e3f
     }
     return Result;
   }
@@ -594,18 +439,11 @@
   virtual void emitTextReport(std::ostream &OS = std::cout) {}
 
   virtual void emitGraphicalReport(std::ostream &OS = std::cout) {}
-}; // namespace psr
+};
 
 template <typename Problem, unsigned K>
 using InterMonoSolver_P =
-<<<<<<< HEAD
     InterMonoSolver<typename Problem::ProblemAnalysisDomain, K>;
-=======
-    InterMonoSolver<typename Problem::n_t, typename Problem::d_t,
-                    typename Problem::f_t, typename Problem::t_t,
-                    typename Problem::v_t, typename Problem::i_t,
-                    typename Problem::container_t, K>;
->>>>>>> 633a6e3f
 
 } // namespace psr
 
