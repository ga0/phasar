--- conflicted
+++ resolved
@@ -19,15 +19,10 @@
 
 #include <set>
 #include <string>
-<<<<<<< HEAD
-
-#include <phasar/PhasarLLVM/DataFlowSolver/Mono/IntraMonoProblem.h>
-=======
 #include <type_traits>
 
 #include "phasar/PhasarLLVM/DataFlowSolver/Mono/IntraMonoProblem.h"
 #include "phasar/Utils/BitVectorSet.h"
->>>>>>> 72541fa7
 
 namespace psr {
 
@@ -36,12 +31,6 @@
 template <typename V, typename N> class PointsToInfo;
 template <typename N, typename F> class ICFG;
 
-<<<<<<< HEAD
-template <typename N, typename D, typename F, typename T, typename V,
-          typename I, typename ContainerTy>
-class InterMonoProblem : public IntraMonoProblem<N, D, F, T, V, I, ContainerTy> {
-  static_assert(std::is_base_of_v<ICFG<N, F>, I>,
-=======
 template <typename AnalysisDomainTy>
 class InterMonoProblem : public IntraMonoProblem<AnalysisDomainTy> {
 public:
@@ -54,7 +43,6 @@
   using mono_container_t = typename AnalysisDomainTy::mono_container_t;
 
   static_assert(std::is_base_of_v<ICFG<n_t, f_t>, i_t>,
->>>>>>> 72541fa7
                 "I must implement the ICFG interface!");
 
 protected:
@@ -64,34 +52,12 @@
   InterMonoProblem(const ProjectIRDB *IRDB, const TypeHierarchy<t_t, f_t> *TH,
                    const i_t *ICF, const PointsToInfo<v_t, n_t> *PT,
                    std::set<std::string> EntryPoints = {})
-<<<<<<< HEAD
-      : IntraMonoProblem<N, D, F, T, V, I, ContainerTy>(IRDB, TH, ICF, PT, EntryPoints),
-=======
       : IntraMonoProblem<AnalysisDomainTy>(IRDB, TH, ICF, PT, EntryPoints),
->>>>>>> 72541fa7
         ICF(ICF) {}
 
   ~InterMonoProblem() override = default;
 
   InterMonoProblem(const InterMonoProblem &copy) = delete;
-<<<<<<< HEAD
-  
-  InterMonoProblem(InterMonoProblem &&move) = delete;
-  
-  InterMonoProblem &operator=(const InterMonoProblem &copy) = delete;
-  
-  InterMonoProblem &operator=(InterMonoProblem &&move) = delete;
-
-  virtual ContainerTy callFlow(N CallSite, F Callee,
-                                   const ContainerTy &In) = 0;
-
-  virtual ContainerTy returnFlow(N CallSite, F Callee, N ExitStmt,
-                                     N RetSite, const ContainerTy &In) = 0;
-  
-  virtual ContainerTy callToRetFlow(N CallSite, N RetSite,
-                                        std::set<F> Callees,
-                                        const ContainerTy &In) = 0;
-=======
 
   InterMonoProblem(InterMonoProblem &&move) = delete;
 
@@ -109,7 +75,6 @@
   virtual mono_container_t callToRetFlow(n_t CallSite, n_t RetSite,
                                          std::set<f_t> Callees,
                                          const mono_container_t &In) = 0;
->>>>>>> 72541fa7
 
   const i_t *getICFG() const { return ICF; }
 };
