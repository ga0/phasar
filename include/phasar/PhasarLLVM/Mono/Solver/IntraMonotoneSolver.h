--- conflicted
+++ resolved
@@ -14,17 +14,17 @@
  *      Author: philipp
  */
 
+#ifndef PHASAR_PHASARLLVM_MONO_SOLVER_INTRAMONOTONESOLVER_H_
+#define PHASAR_PHASARLLVM_MONO_SOLVER_INTRAMONOTONESOLVER_H_
+
 #include <deque>
 #include <iostream> // std::cout please remove it
 #include <map>
 #include <utility>
 #include <vector>
-<<<<<<< HEAD
-=======
 
 #include <phasar/Config/ContainerConfiguration.h>
 #include <phasar/PhasarLLVM/Mono/IntraMonotoneProblem.h>
->>>>>>> ab2389c8
 
 namespace psr {
 
@@ -85,4 +85,6 @@
   }
 };
 
-} // namespace psr+} // namespace psr
+
+#endif