--- conflicted
+++ resolved
@@ -14,18 +14,11 @@
  *      Author: philipp
  */
 
-#pragma once
+#ifndef PHASAR_PHASARLLVM_MONO_SOLVER_LLVMINTERMONOTONESOLVER_H_
+#define PHASAR_PHASARLLVM_MONO_SOLVER_LLVMINTERMONOTONESOLVER_H_
 
 #include <memory>
 
-<<<<<<< HEAD
-#include <iostream>
-#include <llvm/IR/Function.h>
-#include <llvm/IR/Instruction.h>
-#include <llvm/IR/Value.h>
-#include <phasar/PhasarLLVM/Mono/InterMonotoneProblem.h>
-#include <phasar/PhasarLLVM/Mono/Solver/InterMonotoneSolver.h>
-=======
 #include <llvm/IR/Instruction.h>
 
 #include <phasar/PhasarLLVM/Mono/InterMonotoneProblem.h>
@@ -34,7 +27,6 @@
 #include <phasar/PhasarLLVM/Mono/Contexts/ValueBasedContext.h>
 #include <phasar/PhasarLLVM/ControlFlow/LLVMBasedICFG.h>
 #include <phasar/Utils/LLVMShorthands.h>
->>>>>>> ab2389c8
 
 namespace psr {
 
@@ -44,39 +36,8 @@
     return std::stol(getMetaDataID(lhs)) < std::stol(getMetaDataID(rhs));
   }
 
-<<<<<<< HEAD
-  void dumpResults() {
-    std::cout << "Monotone solver results:\n";
-    // Iterate instructions
-    for (auto &node :
-         InterMonotoneSolver<const llvm::Instruction *, D,
-                             const llvm::Function *, const llvm::Value *, K,
-                             I>::Analysis) {
-      std::cout << "Instruction: " << llvmIRToString(node.first) << " in "
-                << node.first->getFunction()->getName().str() << "\n";
-      // Iterate call-string - flow fact set pairs
-      for (auto &flowfacts : node.second) {
-        std::cout << "Context: ";
-        // Print the elements of the call string
-        for (auto cstring : flowfacts.first.getInternalCS()) {
-          std::cout
-              << ((llvm::isa<llvm::Function>(cstring))
-                      ? llvm::dyn_cast<llvm::Function>(cstring)->getName().str()
-                      : IMP.CtoString(cstring))
-              << " * ";
-        }
-        std::cout << "\nFacts:\n";
-        // Print the elements of the corresponding set of flow facts
-        for (auto &flowfact : flowfacts.second) {
-          std::cout << IMP.DtoString(flowfact) << '\n';
-        }
-      }
-      std::cout << "\n\n";
-    }
-=======
   bool operator() (const edge_t& lhs, const edge_t& rhs) const {
     return lessInstruction(lhs.first, rhs.first) || (!lessInstruction(rhs.first, lhs.first) && lessInstruction(lhs.second, rhs.second));
->>>>>>> ab2389c8
   }
 };
 
@@ -204,4 +165,6 @@
   return std::make_unique<ptr_t>(IMP, Context, Method, dump);
 }
 
-} // namespace psr+} // namespace psr
+
+#endif