--- conflicted
+++ resolved
@@ -75,18 +75,11 @@
   ~DBConn();
   sql::Driver *driver;
   sql::Connection *conn;
-<<<<<<< HEAD
-  const static string db_user;
-  const static string db_password;
-  const static string db_schema_name;
-  const static string db_server_address;
-=======
   const static std::string db_user;
   const static std::string db_password;
   const static std::string db_schema_name;
   const static std::string db_server_address;
 
->>>>>>> ae7579ea
   // Functions for internal use only
   int getNextAvailableID(const std::string &TableName);
   int getProjectID(const std::string &Identifier);
