--- conflicted
+++ resolved
@@ -14,7 +14,8 @@
  *      Author: pdschbrt
  */
 
-#pragma once
+#ifndef PHASAR_UTILS_TABLE_H_
+#define PHASAR_UTILS_TABLE_H_
 
 #include <ostream>
 #include <set>
@@ -81,11 +82,7 @@
   size_t size() { return table.size(); }
 
   std::set<Cell> cellSet() {
-<<<<<<< HEAD
-    // Returns a set of all row key / column key / value triplets.
-=======
     // Returns a std::set of all row key / column key / value triplets.
->>>>>>> ab2389c8
     std::set<Cell> s;
     for (auto &m1 : table) {
       for (auto &m2 : m1.second) {
@@ -96,11 +93,7 @@
   }
 
   std::vector<Cell> cellVec() {
-<<<<<<< HEAD
-    // Returns a vector of all row key / column key / value triplets.
-=======
     // Returns a std::vector of all row key / column key / value triplets.
->>>>>>> ab2389c8
     std::vector<Cell> v;
     for (auto &m1 : table) {
       for (auto &m2 : m1.second) {
@@ -111,11 +104,7 @@
   }
 
   std::unordered_map<R, V> column(C columnKey) {
-<<<<<<< HEAD
-    // Returns a view of all mappings that have the given column key.
-=======
     // Returns a view of all std::mappings that have the given column key.
->>>>>>> ab2389c8
     std::unordered_map<R, V> column;
     for (auto &row : table) {
       if (row.second.count(columnKey))
@@ -125,11 +114,7 @@
   }
 
   std::multiset<C> columnKeySet() {
-<<<<<<< HEAD
-    // Returns a set of column keys that have one or more values in the table.
-=======
     // Returns a std::set of column keys that have one or more values in the table.
->>>>>>> ab2389c8
     std::multiset<C> colkeys;
     for (auto &m1 : table)
       for (auto &m2 : m1.second)
@@ -138,11 +123,7 @@
   }
 
   std::unordered_map<C, std::unordered_map<R, V>> columnMap() {
-<<<<<<< HEAD
-    // Returns a view that associates each column key with the corresponding map
-=======
     // Returns a view that associates each column key with the corresponding std::map
->>>>>>> ab2389c8
     // from row keys to values.
     std::unordered_map<C, std::unordered_map<R, V>> columnmap;
     for (auto &m1 : table) {
@@ -199,20 +180,12 @@
   void remove(R rowKey) { table.erase(rowKey); }
 
   std::unordered_map<C, V> &row(R rowKey) {
-<<<<<<< HEAD
-    // Returns a view of all mappings that have the given row key.
-=======
     // Returns a view of all std::mappings that have the given row key.
->>>>>>> ab2389c8
     return table[rowKey];
   }
 
   std::multiset<R> rowKeySet() {
-<<<<<<< HEAD
-    // Returns a set of row keys that have one or more values in the table.
-=======
     // Returns a std::set of row keys that have one or more values in the table.
->>>>>>> ab2389c8
     std::multiset<R> s;
     for (auto &m1 : table)
       s.insert(m1.first);
@@ -220,11 +193,7 @@
   }
 
   std::unordered_map<R, std::unordered_map<C, V>> rowMap() {
-<<<<<<< HEAD
-    // Returns a view that associates each row key with the corresponding map
-=======
     // Returns a view that associates each row key with the corresponding std::map
->>>>>>> ab2389c8
     // from column keys to values.
     return table;
   }
@@ -255,4 +224,6 @@
   }
 };
 
-} // namespace psr+} // namespace psr
+
+#endif