--- conflicted
+++ resolved
@@ -14,7 +14,8 @@
  *      Author: philipp
  */
 
-#pragma once
+#ifndef PHASAR_UTILS_GRAPHEXTENSIONS_H_
+#define PHASAR_UTILS_GRAPHEXTENSIONS_H_
 
 #include <vector>
 #include <utility> // std::pair
@@ -22,10 +23,6 @@
 #include <boost/graph/adjacency_list.hpp>
 #include <boost/graph/copy.hpp>
 #include <boost/graph/graph_utility.hpp>
-<<<<<<< HEAD
-#include <vector>
-=======
->>>>>>> ab2389c8
 
 namespace psr {
 
@@ -57,14 +54,8 @@
 // merges two graph by vertex-contraction
 template <typename GraphTy, typename VertexTy, typename EdgeProperty,
           typename Arg>
-<<<<<<< HEAD
-void merge_graphs(
-    GraphTy &g1, const GraphTy &g2,
-    std::vector<std::tuple<VertexTy, VertexTy, Arg>> v_in_g1_u_in_g2_prop) {
-=======
 void merge_graphs(GraphTy &g1, const GraphTy &g2,
                   std::vector<std::tuple<VertexTy, VertexTy, Arg>> v_in_g1_u_in_g2_prop) {
->>>>>>> ab2389c8
   typedef typename boost::property_map<GraphTy, boost::vertex_index_t>::type
       index_map_t;
   // for simple adjacency_list<> this type would be more efficient:
@@ -101,4 +92,6 @@
   boost::copy_graph(g2, g1, boost::orig_to_copy(mapV)); // means g1 += g2
 }
 
-} // namespace psr+} // namespace psr
+
+#endif