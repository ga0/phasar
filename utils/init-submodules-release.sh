#!/bin/bash

source ./safeCommandsSet.sh

if git submodule status 2>&1 | grep -iq "fatal: Not a git repository (or any of the parent directories): .git"; then
<<<<<<< HEAD
    save_cd "$(dirname "$0")"/../external/
    git clone git@github.com:google/googletest.git
    save_cd googletest/
    git checkout release-1.8.0
    save_cd -
    git clone git@github.com:nlohmann/json.git
    save_cd json/
    git checkout v3.4.0
    save_cd -
    git clone https://github.com/pdschubert/WALi-OpenNWA.git
=======
save_cd "$(dirname "$0")"/../external/
git clone git@github.com:google/googletest.git
save_cd googletest/
git checkout release-1.8.0
save_cd -
git clone git@github.com:nlohmann/json.git
save_cd json/
git checkout v3.4.0
save_cd -
git clone https://github.com/pdschubert/WALi-OpenNWA.git
>>>>>>> 739c8f8e
fi<|MERGE_RESOLUTION|>--- conflicted
+++ resolved
@@ -3,18 +3,6 @@
 source ./safeCommandsSet.sh
 
 if git submodule status 2>&1 | grep -iq "fatal: Not a git repository (or any of the parent directories): .git"; then
-<<<<<<< HEAD
-    save_cd "$(dirname "$0")"/../external/
-    git clone git@github.com:google/googletest.git
-    save_cd googletest/
-    git checkout release-1.8.0
-    save_cd -
-    git clone git@github.com:nlohmann/json.git
-    save_cd json/
-    git checkout v3.4.0
-    save_cd -
-    git clone https://github.com/pdschubert/WALi-OpenNWA.git
-=======
 save_cd "$(dirname "$0")"/../external/
 git clone git@github.com:google/googletest.git
 save_cd googletest/
@@ -25,5 +13,4 @@
 git checkout v3.4.0
 save_cd -
 git clone https://github.com/pdschubert/WALi-OpenNWA.git
->>>>>>> 739c8f8e
 fi